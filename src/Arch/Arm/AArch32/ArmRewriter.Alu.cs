--- conflicted
+++ resolved
@@ -328,17 +328,10 @@
 
         private void RewriteLdrd()
         {
-<<<<<<< HEAD
-            var regLo = ((RegisterOperand)instr.ops[0]).Register;
-            var regHi = ((RegisterOperand)instr.ops[1]).Register;
-            var opDst = binder.EnsureSequence(PrimitiveType.Word64, regHi, regLo);
-            var opSrc = this.Operand(instr.ops[2]);
-=======
             var regLo = ((RegisterOperand)instr.Operands[0]).Register;
             var regHi = ((RegisterOperand)instr.Operands[1]).Register;
-            var opDst = binder.EnsureSequence(regHi, regLo, PrimitiveType.Word64);
+            var opDst = binder.EnsureSequence(PrimitiveType.Word64, regHi, regLo);
             var opSrc = this.Operand(instr.Operands[2]);
->>>>>>> 7a112bda
             m.Assign(opDst, opSrc);
             MaybePostOperand(instr.Operands[2]);
         }
@@ -357,17 +350,10 @@
 
         private void RewriteStrd()
         {
-<<<<<<< HEAD
-            var regLo = ((RegisterOperand)instr.ops[0]).Register;
-            var regHi = ((RegisterOperand)instr.ops[1]).Register;
-            var opSrc = binder.EnsureSequence(PrimitiveType.Word64, regHi, regLo);
-            var opDst = this.Operand(instr.ops[2]);
-=======
             var regLo = ((RegisterOperand)instr.Operands[0]).Register;
             var regHi = ((RegisterOperand)instr.Operands[1]).Register;
-            var opSrc = binder.EnsureSequence(regHi, regLo, PrimitiveType.Word64);
+            var opSrc = binder.EnsureSequence(PrimitiveType.Word64, regHi, regLo);
             var opDst = this.Operand(instr.Operands[2]);
->>>>>>> 7a112bda
             m.Assign(opDst, opSrc);
             MaybePostOperand(instr.Operands[2]);
         }
@@ -667,15 +653,9 @@
 
         private void RewriteSmlal()
         {
-<<<<<<< HEAD
-            var r1 = ((RegisterOperand)instr.ops[0]).Register;
-            var r2 = ((RegisterOperand)instr.ops[1]).Register;
-            var dst = binder.EnsureSequence(PrimitiveType.Int64, r1, r2);
-=======
             var r1 = ((RegisterOperand)instr.Operands[0]).Register;
             var r2 = ((RegisterOperand)instr.Operands[1]).Register;
-            var dst = binder.EnsureSequence(r1, r2, PrimitiveType.Int64);
->>>>>>> 7a112bda
+            var dst = binder.EnsureSequence(PrimitiveType.Int64, r1, r2);
             var fac1 = Operand(Src2());
             var fac2 = Operand(Src3());
             m.Assign(dst, m.IAdd(m.SMul(fac1, fac2), dst));
@@ -683,15 +663,9 @@
 
         private void RewriteMlal(bool hiLeft, bool hiRight, PrimitiveType dt, Func<Expression, Expression, Expression> op)
         {
-<<<<<<< HEAD
-            var r1 = ((RegisterOperand)instr.ops[0]).Register;
-            var r2 = ((RegisterOperand)instr.ops[1]).Register;
-            var dst = binder.EnsureSequence(PrimitiveType.Int64, r1, r2);
-=======
             var r1 = ((RegisterOperand)instr.Operands[0]).Register;
             var r2 = ((RegisterOperand)instr.Operands[1]).Register;
-            var dst = binder.EnsureSequence(r1, r2, PrimitiveType.Int64);
->>>>>>> 7a112bda
+            var dst = binder.EnsureSequence(PrimitiveType.Int64, r1, r2);
 
             var left = Operand(Src2());
             left = hiLeft ? m.Sar(left, m.Int32(16)) : left;
@@ -707,15 +681,9 @@
         private void RewriteMlxd(bool swap, PrimitiveType dt, Func<Expression, Expression, Expression> mul, Func<Expression, Expression, Expression> addSub)
         {
             // The ARM manual states that the double return value is in [op2,op1]
-<<<<<<< HEAD
-            var r1 = ((RegisterOperand)instr.ops[1]).Register;
-            var r2 = ((RegisterOperand)instr.ops[0]).Register;
-            var dst = binder.EnsureSequence(PrimitiveType.Int64, r1, r2);
-=======
             var r1 = ((RegisterOperand)instr.Operands[1]).Register;
             var r2 = ((RegisterOperand)instr.Operands[0]).Register;
-            var dst = binder.EnsureSequence(r1, r2, PrimitiveType.Int64);
->>>>>>> 7a112bda
+            var dst = binder.EnsureSequence(PrimitiveType.Int64, r1, r2);
 
             var left = Operand(Src2());
             var right = Operand(Src3());
