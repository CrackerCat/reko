﻿<?xml version="1.0" encoding="utf-8"?>
<Project DefaultTargets="Build" xmlns="http://schemas.microsoft.com/developer/msbuild/2003" ToolsVersion="12.0">
  <PropertyGroup>
    <ProjectType>Local</ProjectType>
    <ProjectGuid>{5C315C78-1F97-4B16-81AA-917284969DFE}</ProjectGuid>
    <Configuration Condition=" '$(Configuration)' == '' ">Debug</Configuration>
    <Platform Condition=" '$(Platform)' == '' ">AnyCPU</Platform>
    <AssemblyKeyContainerName>
    </AssemblyKeyContainerName>
    <AssemblyName>Reko.Core</AssemblyName>
    <DefaultClientScript>JScript</DefaultClientScript>
    <DefaultHTMLPageLayout>Grid</DefaultHTMLPageLayout>
    <DefaultTargetSchema>IE50</DefaultTargetSchema>
    <DelaySign>false</DelaySign>
    <OutputType>Library</OutputType>
    <RootNamespace>Reko.Core</RootNamespace>
    <RunPostBuildEvent>OnBuildSuccess</RunPostBuildEvent>
    <FileUpgradeFlags>
    </FileUpgradeFlags>
    <UpgradeBackupLocation>
    </UpgradeBackupLocation>
    <OldToolsVersion>3.5</OldToolsVersion>
    <PublishUrl>publish\</PublishUrl>
    <Install>true</Install>
    <InstallFrom>Disk</InstallFrom>
    <UpdateEnabled>false</UpdateEnabled>
    <UpdateMode>Foreground</UpdateMode>
    <UpdateInterval>7</UpdateInterval>
    <UpdateIntervalUnits>Days</UpdateIntervalUnits>
    <UpdatePeriodically>false</UpdatePeriodically>
    <UpdateRequired>false</UpdateRequired>
    <MapFileExtensions>true</MapFileExtensions>
    <ApplicationRevision>0</ApplicationRevision>
    <ApplicationVersion>1.0.0.%2a</ApplicationVersion>
    <IsWebBootstrapper>false</IsWebBootstrapper>
    <UseApplicationTrust>false</UseApplicationTrust>
    <BootstrapperEnabled>true</BootstrapperEnabled>
    <TargetFrameworkProfile />
    <TargetFrameworkVersion>v4.5</TargetFrameworkVersion>
    <ProductVersion>12.0.0</ProductVersion>
    <SchemaVersion>2.0</SchemaVersion>
  </PropertyGroup>
  <PropertyGroup Condition=" '$(Configuration)|$(Platform)' == 'Debug|AnyCPU' ">
    <OutputPath>bin\Debug\</OutputPath>
    <BaseAddress>285212672</BaseAddress>
    <ConfigurationOverrideFile>
    </ConfigurationOverrideFile>
    <DefineConstants>DEBUG;TRACE</DefineConstants>
    <DebugSymbols>true</DebugSymbols>
    <FileAlignment>4096</FileAlignment>
    <Optimize>false</Optimize>
    <RegisterForComInterop>false</RegisterForComInterop>
    <RemoveIntegerChecks>false</RemoveIntegerChecks>
    <WarningLevel>4</WarningLevel>
    <DebugType>full</DebugType>
    <ErrorReport>prompt</ErrorReport>
    <CodeAnalysisRuleSet>AllRules.ruleset</CodeAnalysisRuleSet>
    <UseVSHostingProcess>true</UseVSHostingProcess>
    <Prefer32Bit>false</Prefer32Bit>
    <AllowUnsafeBlocks>false</AllowUnsafeBlocks>
  </PropertyGroup>
  <PropertyGroup Condition=" '$(Configuration)|$(Platform)' == 'Release|AnyCPU' ">
    <OutputPath>bin\Release\</OutputPath>
    <BaseAddress>285212672</BaseAddress>
    <ConfigurationOverrideFile>
    </ConfigurationOverrideFile>
    <DefineConstants>TRACE</DefineConstants>
    <FileAlignment>4096</FileAlignment>
    <Optimize>true</Optimize>
    <RegisterForComInterop>false</RegisterForComInterop>
    <RemoveIntegerChecks>false</RemoveIntegerChecks>
    <WarningLevel>4</WarningLevel>
    <DebugType>none</DebugType>
    <ErrorReport>prompt</ErrorReport>
    <CodeAnalysisRuleSet>AllRules.ruleset</CodeAnalysisRuleSet>
    <Prefer32Bit>false</Prefer32Bit>
  </PropertyGroup>
  <PropertyGroup Condition="'$(Configuration)|$(Platform)' == 'TravisRelease|AnyCPU'">
    <OutputPath>bin\TravisRelease\</OutputPath>
    <DefineConstants>TRACE</DefineConstants>
    <BaseAddress>285212672</BaseAddress>
    <Optimize>true</Optimize>
    <FileAlignment>4096</FileAlignment>
    <PlatformTarget>AnyCPU</PlatformTarget>
    <ErrorReport>prompt</ErrorReport>
    <CodeAnalysisRuleSet>AllRules.ruleset</CodeAnalysisRuleSet>
    <WarningLevel>4</WarningLevel>
    <Prefer32Bit>false</Prefer32Bit>
  </PropertyGroup>
  <ItemGroup>
    <Reference Include="System">
      <Name>System</Name>
    </Reference>
    <Reference Include="System.Core" />
    <Reference Include="System.Data">
      <Name>System.Data</Name>
    </Reference>
    <Reference Include="System.Drawing">
      <Name>System.Drawing</Name>
    </Reference>
    <Reference Include="System.Windows.Forms">
      <Name>System.Windows.Forms</Name>
    </Reference>
    <Reference Include="System.Xml">
      <Name>System.XML</Name>
    </Reference>
    <Reference Include="System.Configuration" />
  </ItemGroup>
  <ItemGroup>
    <Compile Include="Absyn\AbsynAssignment.cs">
      <SubType>Code</SubType>
    </Compile>
    <Compile Include="Absyn\AbsynBreak.cs">
      <SubType>Code</SubType>
    </Compile>
    <Compile Include="Absyn\AbsynCase.cs" />
    <Compile Include="Absyn\AbsynContinue.cs">
      <SubType>Code</SubType>
    </Compile>
    <Compile Include="Absyn\AbsynDeclaration.cs">
      <SubType>Code</SubType>
    </Compile>
    <Compile Include="Absyn\AbsynDoWhile.cs">
      <SubType>Code</SubType>
    </Compile>
    <Compile Include="Absyn\AbsynGoto.cs">
      <SubType>Code</SubType>
    </Compile>
    <Compile Include="Absyn\AbsynIf.cs">
      <SubType>Code</SubType>
    </Compile>
    <Compile Include="Absyn\AbsynLabel.cs">
      <SubType>Code</SubType>
    </Compile>
    <Compile Include="Absyn\AbsynLineComment.cs" />
    <Compile Include="Absyn\AbsynLoop.cs">
      <SubType>Code</SubType>
    </Compile>
    <Compile Include="Absyn\AbsynProcedure.cs" />
    <Compile Include="Absyn\AbsynReturn.cs">
      <SubType>Code</SubType>
    </Compile>
    <Compile Include="Absyn\AbsynSideEffect.cs">
      <SubType>Code</SubType>
    </Compile>
    <Compile Include="Absyn\AbsynStatement.cs">
      <SubType>Code</SubType>
    </Compile>
    <Compile Include="Absyn\AbsynSwitch.cs" />
    <Compile Include="Absyn\AbsynWhile.cs">
      <SubType>Code</SubType>
    </Compile>
    <Compile Include="Absyn\IAbsynVisitor.cs">
      <SubType>Code</SubType>
    </Compile>
    <Compile Include="Address.cs">
      <SubType>Code</SubType>
    </Compile>
    <Compile Include="AddressCorrelatedException.cs" />
    <Compile Include="AddressRange.cs">
      <SubType>Code</SubType>
    </Compile>
    <Compile Include="ApplicationBuilder.cs" />
    <Compile Include="Archives\Archive.cs" />
    <Compile Include="Archives\ArchiveDirectoryEntry.cs" />
    <Compile Include="Assemblers\Assembler.cs" />
    <Compile Include="Assemblers\Emitter.cs" />
    <Compile Include="Assemblers\Symbol.cs" />
    <Compile Include="CharacteristicsLibrary.cs" />
    <Compile Include="CLanguage\CBasicType.cs" />
    <Compile Include="CLanguage\CConstantEvaluator.cs" />
    <Compile Include="CLanguage\CDirectiveLexer.cs" />
    <Compile Include="CLanguage\CExpressionVisitor.cs" />
    <Compile Include="CLanguage\CGrammar.cs" />
    <Compile Include="CLanguage\CLexer.cs" />
    <Compile Include="CLanguage\CParser.cs" />
    <Compile Include="CLanguage\CParserException.cs" />
    <Compile Include="CLanguage\CSyntax.cs" />
    <Compile Include="CLanguage\CSyntaxVisitor.cs" />
    <Compile Include="CLanguage\EnumEvaluator.cs" />
    <Compile Include="CLanguage\LookaheadLexer.cs" />
    <Compile Include="CLanguage\NamedDataType.cs" />
    <Compile Include="CLanguage\NamedDataTypeExtractor.cs" />
    <Compile Include="CLanguage\NameExtractor.cs" />
    <Compile Include="CLanguage\ParseResult.cs" />
    <Compile Include="CLanguage\ParserState.cs" />
    <Compile Include="CLanguage\SerializedTypeComparer.cs" />
    <Compile Include="CLanguage\SymbolTable.cs" />
    <Compile Include="CLanguage\TypeSizer.cs" />
    <Compile Include="Code\GotoInstruction.cs" />
    <Compile Include="Code\SwitchInstruction.cs" />
    <Compile Include="Configuration\ArchitectureElement.cs" />
    <Compile Include="Configuration\AssemblerElement.cs" />
    <Compile Include="Configuration\PlatformArchitectureElement.cs" />
    <Compile Include="Configuration\RekoConfigurationService.cs" />
    <Compile Include="Configuration\LoaderElement.cs" />
    <Compile Include="Configuration\OperatingEnvironmentElement.cs" />
    <Compile Include="Configuration\RawFileElement.cs" />
    <Compile Include="Configuration\RekoConfiguration_v1.cs" />
    <Compile Include="Configuration\SignatureFileElement.cs" />
    <Compile Include="Configuration\TypeLibraryElement.cs" />
    <Compile Include="Configuration\UiPreferencesConfiguration.cs" />
    <Compile Include="Configuration\UiStyleElement.cs" />
    <Compile Include="Endianess.cs" />
    <Compile Include="EndianImageReader.cs" />
    <Compile Include="EnumerableEx.cs" />
    <Compile Include="EvaluationContext.cs" />
    <Compile Include="EventEx.cs" />
    <Compile Include="Expressions\Application.cs" />
    <Compile Include="Expressions\ArrayAccess.cs" />
    <Compile Include="Expressions\BinaryExpression.cs" />
    <Compile Include="Expressions\Cast.cs" />
    <Compile Include="Expressions\ConditionCode.cs" />
    <Compile Include="Expressions\ConditionOf.cs" />
    <Compile Include="Expressions\Constant.cs" />
    <Compile Include="Expressions\DepositBits.cs" />
    <Compile Include="Expressions\Dereference.cs" />
    <Compile Include="Expressions\Expression.cs" />
    <Compile Include="Expressions\ExpressionEmitter.cs" />
    <Compile Include="Expressions\ExpressionMatcher.cs" />
    <Compile Include="Expressions\ExpressionValueComparer.cs" />
    <Compile Include="Expressions\ExpressionVisitor.cs" />
    <Compile Include="Expressions\FieldAccess.cs" />
    <Compile Include="Expressions\Identifier.cs" />
    <Compile Include="Expressions\MemberPointerSelector.cs" />
    <Compile Include="Expressions\MemoryAccess.cs" />
    <Compile Include="Expressions\MkSequence.cs" />
    <Compile Include="Expressions\OutArgument.cs" />
    <Compile Include="Expressions\PhiFunction.cs" />
    <Compile Include="Expressions\PointerAddition.cs" />
    <Compile Include="Expressions\ProcedureConstant.cs" />
    <Compile Include="Expressions\Slice.cs" />
    <Compile Include="Expressions\TestCondition.cs" />
    <Compile Include="Expressions\UnaryExpression.cs" />
    <Compile Include="FieldAttribute.cs" />
    <Compile Include="ImageReader.cs" />
    <Compile Include="ImageSymbol.cs" />
    <Compile Include="Analysis\IVarargsFormatParser.cs" />
    <Compile Include="IStorageBinder.cs" />
<<<<<<< HEAD
    <Compile Include="Lib\ArticulationPointFinder.cs" />
    <Compile Include="Lib\Dijkstra.cs" />
    <Compile Include="Lib\FibonacciHeap.cs" />
    <Compile Include="Lib\LTDominatorGraph.cs" />
=======
>>>>>>> 5c3e7f47
    <Compile Include="Lib\PatternCollector.cs" />
    <Compile Include="Lib\PerfectHash.cs" />
    <Compile Include="Lib\SuffixArray.cs" />
    <Compile Include="Lib\UbjsonReader.cs" />
    <Compile Include="Lib\UbjsonMarker.cs" />
    <Compile Include="Lib\UbjsonWriter.cs" />
    <Compile Include="Lib\WildPatternMatcher.cs" />
    <Compile Include="Operators\FNegOperator.cs" />
    <Compile Include="Output\CTypeReferenceFormatter.cs" />
    <Compile Include="Rational.cs" />
    <Compile Include="SegmentMap.cs" />
    <Compile Include="Serialization\ArgumentDeserializer.cs" />
    <Compile Include="Serialization\DispatchProcedure_v1.cs" />
    <Compile Include="Serialization\GlobalDataItem_v2.cs" />
    <Compile Include="IByteSource.cs" />
    <Compile Include="ICodeLocation.cs" />
    <Compile Include="ILoader.cs" />
    <Compile Include="ImageHeader.cs" />
    <Compile Include="ImageSegmentRenderer.cs" />
    <Compile Include="ImportReference.cs" />
    <Compile Include="ImportResolver.cs" />
    <Compile Include="AddressContext.cs" />
    <Compile Include="IPlatformEmulator.cs" />
    <Compile Include="IProcessorEmulator.cs" />
    <Compile Include="IScriptInterpreter.cs" />
    <Compile Include="Lib\Bits.cs" />
    <Compile Include="Lib\DiGraph.cs" />
    <Compile Include="Lib\ObservableRangeCollection.cs" />
    <Compile Include="Lib\Trie.cs" />
    <Compile Include="Lib\UndirectedGraph.cs" />
    <Compile Include="Lib\UndirectedGraphImpl.cs" />
    <Compile Include="Machine\InstructionClass.cs" />
    <Compile Include="Machine\MachineInstructionWriter.cs" />
    <Compile Include="Machine\InstructionComparer.cs" />
    <Compile Include="MetadataLoader.cs" />
    <Compile Include="ModuleDescriptor.cs" />
    <Compile Include="Operators\CommaOperator.cs" />
    <Compile Include="Output\BlockDecorator.cs" />
    <Compile Include="Output\GlobalDataWriter.cs" />
    <Compile Include="Output\AbsynCodeFormatter.cs" />
    <Compile Include="Output\TextFormatter.cs" />
    <Compile Include="Output\TypeReferenceFormatter.cs" />
    <Compile Include="PlatformHeuristics.cs" />
    <Compile Include="PointerScanner.cs" />
    <Compile Include="PointerScannerFlags.cs" />
    <Compile Include="Lib\LookaheadEnumerator.cs" />
    <Compile Include="Lib\PriorityQueue.cs">
    </Compile>
    <Compile Include="Machine\RegisterOperand.cs" />
    <Compile Include="Operators\FAddOperator.cs" />
    <Compile Include="Operators\FDivOperator.cs" />
    <Compile Include="Operators\FMulOperator.cs" />
    <Compile Include="Operators\FSubOperator.cs" />
    <Compile Include="Output\ProcedureFormatter.cs" />
    <Compile Include="PrintfApplicationBuilder.cs" />
    <Compile Include="ProgramAddress.cs" />
    <Compile Include="ProgramResource.cs" />
    <Compile Include="ProjectFile.cs" />
    <Compile Include="MetadataFile.cs" />
    <Compile Include="Provenance.cs" />
    <Compile Include="RelocationResults.cs" />
    <Compile Include="Rtl\RtlAssignment.cs" />
    <Compile Include="Rtl\RtlBranch.cs" />
    <Compile Include="Rtl\RtlCall.cs" />
    <Compile Include="Rtl\RtlEmitter.cs" />
    <Compile Include="Rtl\RtlGoto.cs" />
    <Compile Include="Rtl\RtlIf.cs" />
    <Compile Include="Rtl\RtlInstruction.cs" />
    <Compile Include="Rtl\RtlInstructionMatcher.cs" />
    <Compile Include="Rtl\RtlInstructionVisitor.cs" />
    <Compile Include="Rtl\RtlInvalid.cs" />
    <Compile Include="Rtl\RtlNop.cs" />
    <Compile Include="Rtl\RtlReturn.cs" />
    <Compile Include="Rtl\RtlSideEffect.cs" />
    <Compile Include="Rtl\RtlTransfer.cs" />
    <Compile Include="Serialization\CharacteristicsLibrary_v1.cs" />
    <Compile Include="Serialization\Code_v1.cs" />
    <Compile Include="Serialization\DataTypeSerializer.cs" />
    <Compile Include="Serialization\ISerializedTypeVisitor.cs" />
    <Compile Include="Serialization\MemberPointer_v1.cs" />
    <Compile Include="Serialization\MemoryMap_v1.cs" />
    <Compile Include="Serialization\ProgramOptions_v2.cs" />
    <Compile Include="Serialization\ProjectLoader.cs" />
    <Compile Include="Serialization\ProjectPersister.cs" />
    <Compile Include="Serialization\ProjectSaver.cs" />
    <Compile Include="Serialization\Procedure_v1.cs" />
    <Compile Include="Serialization\Project_v3.cs" />
    <Compile Include="Serialization\Project_v2.cs" />
    <Compile Include="Serialization\ArrayType_v1.cs" />
    <Compile Include="Serialization\Project_v4.cs" />
    <Compile Include="Serialization\ReferenceType_v1.cs" />
    <Compile Include="Serialization\SerializedEnumType.cs" />
    <Compile Include="Serialization\SerializedProject.cs" />
    <Compile Include="Serialization\SerializedTemplate.cs" />
    <Compile Include="Serialization\SerializedTypedef.cs" />
    <Compile Include="Serialization\TypeReference_v1.cs" />
    <Compile Include="Serialization\StringType_v2.cs" />
    <Compile Include="Serialization\UnionType_v1.cs" />
    <Compile Include="Serialization\UnpackerSignatureFile_v1.cs" />
    <Compile Include="Serialization\VoidType_v1.cs" />
    <Compile Include="Services\DecompilerEventListener.cs" />
    <Compile Include="Lib\BlockDominatorGraph.cs" />
    <Compile Include="Lib\Dequeue.cs" />
    <Compile Include="Output\PrettyPrinter.cs" />
    <Compile Include="Output\PrettyPrinterOutput.cs" />
    <Compile Include="Project.cs" />
    <Compile Include="Properties\AssemblyInfo.cs">
      <SubType>Code</SubType>
    </Compile>
    <Compile Include="BackwalkOperation.cs">
      <SubType>Code</SubType>
    </Compile>
    <Compile Include="Block.cs">
      <SubType>Code</SubType>
    </Compile>
    <Compile Include="BlockGraph.cs" />
    <Compile Include="CallGraph.cs">
      <SubType>Code</SubType>
    </Compile>
    <Compile Include="CallRewriter.cs">
      <SubType>Code</SubType>
    </Compile>
    <Compile Include="CodeEmitter.cs">
      <SubType>Code</SubType>
    </Compile>
    <Compile Include="Code\Assignment.cs">
      <SubType>Code</SubType>
    </Compile>
    <Compile Include="Code\Branch.cs">
      <SubType>Code</SubType>
    </Compile>
    <Compile Include="Code\CallInstruction.cs">
      <SubType>Code</SubType>
    </Compile>
    <Compile Include="Code\CallSite.cs">
      <SubType>Code</SubType>
    </Compile>
    <Compile Include="Code\Declaration.cs">
      <SubType>Code</SubType>
    </Compile>
    <Compile Include="Code\DelegatedInstructionVisitor.cs" />
    <Compile Include="Code\Instruction.cs">
      <SubType>Code</SubType>
    </Compile>
    <Compile Include="Code\InstructionTransformer.cs">
      <SubType>Code</SubType>
    </Compile>
    <Compile Include="Code\InstructionVisitor.cs">
      <SubType>Code</SubType>
    </Compile>
    <Compile Include="Code\PhiAssignment.cs">
      <SubType>Code</SubType>
    </Compile>
    <Compile Include="Expressions\ScopeResolution.cs" />
    <Compile Include="Code\SideEffect.cs">
      <SubType>Code</SubType>
    </Compile>
    <Compile Include="Diagnostic.cs" />
    <Compile Include="DisassemblerBase.cs">
      <SubType>Code</SubType>
    </Compile>
    <Compile Include="Dumper.cs">
      <SubType>Code</SubType>
    </Compile>
    <Compile Include="ExternalProcedure.cs">
      <SubType>Code</SubType>
    </Compile>
    <Compile Include="Frame.cs">
      <SubType>Code</SubType>
    </Compile>
    <Compile Include="IBackWalkHost.cs">
      <SubType>Code</SubType>
    </Compile>
    <Compile Include="ImageLoader.cs" />
    <Compile Include="ImageMap.cs">
      <SubType>Code</SubType>
    </Compile>
    <Compile Include="ImageMapBlock.cs">
      <SubType>Code</SubType>
    </Compile>
    <Compile Include="ImageSegment.cs">
      <SubType>Code</SubType>
    </Compile>
    <Compile Include="ImageMapVectorTable.cs">
      <SubType>Code</SubType>
    </Compile>
    <Compile Include="ImageWriter.cs" />
    <Compile Include="IProcessorArchitecture.cs">
      <SubType>Code</SubType>
    </Compile>
    <Compile Include="IRewriterHost.cs">
      <SubType>Code</SubType>
    </Compile>
    <Compile Include="Lib\DfsIterator.cs">
      <SubType>Code</SubType>
    </Compile>
    <Compile Include="Lib\DirectedGraph.cs" />
    <Compile Include="Lib\DirectedGraphImpl.cs">
      <SubType>Code</SubType>
    </Compile>
    <Compile Include="Lib\DisjointPartition.cs" />
    <Compile Include="Lib\DominatorGraph.cs" />
    <Compile Include="Lib\SortedListEx.cs">
      <SubType>Code</SubType>
    </Compile>
    <Compile Include="Lib\SccFinder.cs">
      <SubType>Code</SubType>
    </Compile>
    <Compile Include="LinearInductionVariable.cs" />
    <Compile Include="Machine\MachineInstruction.cs" />
    <Compile Include="Machine\MachineOperand.cs" />
    <Compile Include="Operators\IAddOperator.cs">
      <SubType>Code</SubType>
    </Compile>
    <Compile Include="Operators\AndOperator.cs">
      <SubType>Code</SubType>
    </Compile>
    <Compile Include="Operators\BinaryOperator.cs">
      <SubType>Code</SubType>
    </Compile>
    <Compile Include="Operators\ConditionalOperator.cs">
      <SubType>Code</SubType>
    </Compile>
    <Compile Include="Operators\SDivOperator.cs">
      <SubType>Code</SubType>
    </Compile>
    <Compile Include="Operators\UDivOperator.cs">
      <SubType>Code</SubType>
    </Compile>
    <Compile Include="Operators\IModOperator.cs">
      <SubType>Code</SubType>
    </Compile>
    <Compile Include="Operators\IMulOperator.cs" />
    <Compile Include="Operators\SMulOperator.cs">
      <SubType>Code</SubType>
    </Compile>
    <Compile Include="Operators\UMulOperator.cs">
      <SubType>Code</SubType>
    </Compile>
    <Compile Include="Operators\Operator.cs">
      <SubType>Code</SubType>
    </Compile>
    <Compile Include="Operators\OrOperator.cs">
      <SubType>Code</SubType>
    </Compile>
    <Compile Include="Operators\RealConditionalOperators.cs" />
    <Compile Include="Operators\SarOperator.cs">
      <SubType>Code</SubType>
    </Compile>
    <Compile Include="Operators\ShlOperator.cs">
      <SubType>Code</SubType>
    </Compile>
    <Compile Include="Operators\ShrOperator.cs">
      <SubType>Code</SubType>
    </Compile>
    <Compile Include="Operators\SignedIntOperators.cs" />
    <Compile Include="Operators\ISubOperator.cs">
      <SubType>Code</SubType>
    </Compile>
    <Compile Include="Operators\UnaryOperator.cs">
      <SubType>Code</SubType>
    </Compile>
    <Compile Include="Operators\UnsignedIntOperators.cs" />
    <Compile Include="Operators\XorOperator.cs">
      <SubType>Code</SubType>
    </Compile>
    <Compile Include="Output\CodeFormatter.cs">
      <SubType>Code</SubType>
    </Compile>
    <Compile Include="Output\Formatter.cs">
      <SubType>Code</SubType>
    </Compile>
    <Compile Include="Output\IndentingTextWriter.cs">
      <SubType>Code</SubType>
    </Compile>
    <Compile Include="Output\MockGenerator.cs" />
    <Compile Include="Output\TypeFormatter.cs">
      <SubType>Code</SubType>
    </Compile>
    <Compile Include="Platform.cs">
      <SubType>Code</SubType>
    </Compile>
    <Compile Include="Procedure.cs">
      <SubType>Code</SubType>
    </Compile>
    <Compile Include="ProcedureBase.cs">
      <SubType>Code</SubType>
    </Compile>
    <Compile Include="ProcessorInfo.cs">
      <SubType>Code</SubType>
    </Compile>
    <Compile Include="ProcessorState.cs">
      <SubType>Code</SubType>
    </Compile>
    <Compile Include="Program.cs">
      <SubType>Code</SubType>
    </Compile>
    <Compile Include="MemoryArea.cs">
      <SubType>Code</SubType>
    </Compile>
    <Compile Include="PseudoProcedure.cs">
      <SubType>Code</SubType>
    </Compile>
    <Compile Include="RelocationDictionary.cs" />
    <Compile Include="Serialization\ArgumentSerializer.cs" />
    <Compile Include="Serialization\ArraySizeCharacteristic.cs" />
    <Compile Include="Serialization\ProcedureCharacteristics.cs">
      <SubType>Code</SubType>
    </Compile>
    <Compile Include="Serialization\Argument_v1.cs">
      <SubType>Code</SubType>
    </Compile>
    <Compile Include="Serialization\SerializedCall_v1.cs">
      <SubType>Code</SubType>
    </Compile>
    <Compile Include="Serialization\FlagGroup_v1.cs">
      <SubType>Code</SubType>
    </Compile>
    <Compile Include="Serialization\FpuStackVariable_v1.cs" />
    <Compile Include="Serialization\SerializedKind.cs" />
    <Compile Include="Serialization\SerializedLibrary.cs">
      <SubType>Code</SubType>
    </Compile>
    <Compile Include="Serialization\SerializedLibraryDefaults.cs">
      <SubType>Code</SubType>
    </Compile>
    <Compile Include="Serialization\PointerType_v1.cs">
      <SubType>Code</SubType>
    </Compile>
    <Compile Include="Serialization\PrimitiveType_v1.cs">
      <SubType>Code</SubType>
    </Compile>
    <Compile Include="Serialization\Register_v1.cs">
      <SubType>Code</SubType>
    </Compile>
    <Compile Include="Serialization\SerializedSequence.cs">
      <SubType>Code</SubType>
    </Compile>
    <Compile Include="Serialization\SerializedService.cs">
      <SubType>Code</SubType>
    </Compile>
    <Compile Include="Serialization\SerializedSignature.cs">
      <SubType>Code</SubType>
    </Compile>
    <Compile Include="Serialization\StackVariable_v1.cs">
      <SubType>Code</SubType>
    </Compile>
    <Compile Include="Serialization\StructType_v1.cs">
      <SubType>Code</SubType>
    </Compile>
    <Compile Include="Serialization\SerializedType.cs">
      <SubType>Code</SubType>
    </Compile>
    <Compile Include="Serialization\ProcedureSerializer.cs" />
    <Compile Include="Services\IArchiveBrowserService.cs" />
    <Compile Include="Services\IDecompilerUiService.cs" />
    <Compile Include="Services\IDiagnosticsService.cs" />
    <Compile Include="Services\IFileSystemService.cs" />
    <Compile Include="Services\IOracleService.cs" />
    <Compile Include="Services\ITypeLibraryLoaderService.cs" />
    <Compile Include="Services\IUnpackerService.cs" />
    <Compile Include="SignatureBuilder.cs" />
    <Compile Include="StatementCorrelatedException.cs" />
    <Compile Include="StorageBinder.cs" />
    <Compile Include="StructureReader.cs" />
    <Compile Include="TypedDataDumper.cs" />
    <Compile Include="TypeLibrary.cs">
      <SubType>Code</SubType>
    </Compile>
    <Compile Include="Statement.cs">
      <SubType>Code</SubType>
    </Compile>
    <Compile Include="StatementList.cs">
      <SubType>Code</SubType>
    </Compile>
    <Compile Include="Storage.cs" />
    <Compile Include="StorageVisitor.cs" />
    <Compile Include="SystemService.cs">
      <SubType>Code</SubType>
    </Compile>
    <Compile Include="TreeMatching\TreeMatcher.cs" />
    <Compile Include="TypedServiceProvider.cs" />
    <Compile Include="TypeLibraryDeserializer.cs" />
    <Compile Include="TypeLibraryLoader.cs" />
    <Compile Include="Types\ArrayType.cs">
      <SubType>Code</SubType>
    </Compile>
    <Compile Include="Types\ClassType.cs" />
    <Compile Include="Types\CodeType.cs" />
    <Compile Include="Types\CompositeType.cs" />
    <Compile Include="Types\DataType.cs">
      <SubType>Code</SubType>
    </Compile>
    <Compile Include="Types\DataTypeBuilderUnifier.cs" />
    <Compile Include="Types\DataTypeComparer.cs">
      <SubType>Code</SubType>
    </Compile>
    <Compile Include="Types\DataTypeTransformer.cs">
      <SubType>Code</SubType>
    </Compile>
    <Compile Include="Types\DataTypeVisitor.cs">
      <SubType>Code</SubType>
    </Compile>
    <Compile Include="Types\EnumType.cs" />
    <Compile Include="Types\EquivalenceClass.cs">
      <SubType>Code</SubType>
    </Compile>
    <Compile Include="Types\Field.cs" />
    <Compile Include="Types\FunctionType.cs">
      <SubType>Code</SubType>
    </Compile>
    <Compile Include="Types\MemberPointer.cs">
      <SubType>Code</SubType>
    </Compile>
    <Compile Include="Types\Pointer.cs">
      <SubType>Code</SubType>
    </Compile>
    <Compile Include="Types\PrimitiveType.cs">
      <SubType>Code</SubType>
    </Compile>
    <Compile Include="Types\ReferenceTo.cs" />
    <Compile Include="Types\StringType.cs" />
    <Compile Include="Types\StructureField.cs">
      <SubType>Code</SubType>
    </Compile>
    <Compile Include="Types\StructureType.cs">
      <SubType>Code</SubType>
    </Compile>
    <Compile Include="Expressions\ExpressionTypeAscenderBase.cs" />
    <Compile Include="Types\TypeFactory.cs">
      <SubType>Code</SubType>
    </Compile>
    <Compile Include="Types\TypeGraphWriter.cs" />
    <Compile Include="Types\TypeReference.cs" />
    <Compile Include="Types\TypeStore.cs" />
    <Compile Include="Types\TypeVariable.cs">
      <SubType>Code</SubType>
    </Compile>
    <Compile Include="Types\TypeVarSet.cs">
      <SubType>Code</SubType>
    </Compile>
    <Compile Include="Types\Unifier.cs" />
    <Compile Include="Types\UnionType.cs">
      <SubType>Code</SubType>
    </Compile>
    <Compile Include="Types\UnknownType.cs">
      <SubType>Code</SubType>
    </Compile>
    <Compile Include="Types\VoidType.cs" />
    <Compile Include="UserData.cs" />
    <Compile Include="UserRegisterValue.cs" />
    <Compile Include="WorkList.cs">
      <SubType>Code</SubType>
    </Compile>
    <Compile Include="XmlOptions.cs" />
    <Content Include="Serialization\test.xml" />
  </ItemGroup>
  <ItemGroup>
    <Service Include="{B4F97281-0DBD-4835-9ED8-7DFB966E87FF}" />
  </ItemGroup>
  <ItemGroup>
    <Folder Include="Schemata\" />
  </ItemGroup>
  <ItemGroup>
    <BootstrapperPackage Include="Microsoft.Net.Client.3.5">
      <Visible>False</Visible>
      <ProductName>.NET Framework 3.5 SP1 Client Profile</ProductName>
      <Install>false</Install>
    </BootstrapperPackage>
    <BootstrapperPackage Include="Microsoft.Net.Framework.3.5.SP1">
      <Visible>False</Visible>
      <ProductName>.NET Framework 3.5 SP1</ProductName>
      <Install>true</Install>
    </BootstrapperPackage>
    <BootstrapperPackage Include="Microsoft.Windows.Installer.3.1">
      <Visible>False</Visible>
      <ProductName>Windows Installer 3.1</ProductName>
      <Install>true</Install>
    </BootstrapperPackage>
  </ItemGroup>
  <Import Project="$(MSBuildBinPath)\Microsoft.CSharp.targets" />
  <PropertyGroup>
    <PreBuildEvent>
    </PreBuildEvent>
    <PostBuildEvent>
    </PostBuildEvent>
  </PropertyGroup>
</Project><|MERGE_RESOLUTION|>--- conflicted
+++ resolved
@@ -237,13 +237,10 @@
     <Compile Include="ImageSymbol.cs" />
     <Compile Include="Analysis\IVarargsFormatParser.cs" />
     <Compile Include="IStorageBinder.cs" />
-<<<<<<< HEAD
     <Compile Include="Lib\ArticulationPointFinder.cs" />
     <Compile Include="Lib\Dijkstra.cs" />
     <Compile Include="Lib\FibonacciHeap.cs" />
     <Compile Include="Lib\LTDominatorGraph.cs" />
-=======
->>>>>>> 5c3e7f47
     <Compile Include="Lib\PatternCollector.cs" />
     <Compile Include="Lib\PerfectHash.cs" />
     <Compile Include="Lib\SuffixArray.cs" />
