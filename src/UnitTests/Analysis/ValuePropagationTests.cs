#region License
/* 
 * Copyright (C) 1999-2019 John Källén.
 *
 * This program is free software; you can redistribute it and/or modify
 * it under the terms of the GNU General Public License as published by
 * the Free Software Foundation; either version 2, or (at your option)
 * any later version.
 *
 * This program is distributed in the hope that it will be useful,
 * but WITHOUT ANY WARRANTY; without even the implied warranty of
 * MERCHANTABILITY or FITNESS FOR A PARTICULAR PURPOSE.  See the
 * GNU General Public License for more details.
 *
 * You should have received a copy of the GNU General Public License
 * along with this program; see the file COPYING.  If not, write to
 * the Free Software Foundation, 675 Mass Ave, Cambridge, MA 02139, USA.
 */
#endregion

using Reko.Analysis;
using Reko.Evaluation;
using Reko.Core;
using Reko.Core.Code;
using Reko.Core.Expressions;
using Reko.Core.Operators;
using Reko.Core.Types;
using Reko.Core.Machine;
using Reko.UnitTests.Mocks;
using NUnit.Framework;
using System;
using System.IO;
using System.Linq;
using Moq;
using System.Diagnostics;
using System.Collections.Generic;
using Reko.UnitTests.Fragments;
using Reko.Core.Lib;

namespace Reko.UnitTests.Analysis
{
    /// <summary>
    /// Tests for intra-procedural value propagation. 
    /// </summary>
    /// <remarks>
    /// Because of the intra procedural nature of ValuePropagation,
    /// it is pointless to test it on fragments consisting of multiple
    /// procedures. In addition, the dependency on 
    /// </remarks>
	[TestFixture]
	public class ValuePropagationTests : AnalysisTestBase
	{
        private Mock<IProcessorArchitecture> arch;
        private Mock<IImportResolver> importResolver;
        private Program program;
        private FakeDecompilerEventListener listener;
        private SsaProcedureBuilder m;
        private SegmentMap segmentMap;

        [SetUp]
		public void Setup()
		{
            arch = new Mock<IProcessorArchitecture>();
            arch.Setup(a => a.Name).Returns("FakeArch");
            importResolver = new Mock<IImportResolver>();
            listener = new FakeDecompilerEventListener();
            m = new SsaProcedureBuilder();
            segmentMap = new SegmentMap(Address.Ptr32(0));
            program = new Program()
            {
                Architecture = arch.Object,
                SegmentMap = segmentMap,
            };
        }

        private Identifier Reg32(string name)
        {
            var mr = new RegisterStorage(name, m.Ssa.Identifiers.Count, 0, PrimitiveType.Word32);
            Identifier id = new Identifier(mr.Name, mr.DataType, mr);
            SsaIdentifier sid = new SsaIdentifier(id, id, null, null, false);
            m.Ssa.Identifiers.Add(id, sid);
            return sid.Identifier;
        }

        private ExternalProcedure CreateExternalProcedure(
            string name,
            int stackDelta,
            Identifier ret,
            params Identifier[] parameters)
        {
            var ep = new ExternalProcedure(name, new FunctionType(ret, parameters));
            ep.Signature.ReturnAddressOnStack = 4;
            ep.Signature.StackDelta = stackDelta;
            return ep;
        }

        private Identifier RegArg(int n, string name)
        {
            return new Identifier(
                name,
                PrimitiveType.Word32,
                new RegisterStorage(name, n, 0, PrimitiveType.Word32));
        }

        private Identifier StackArg(int offset)
        {
            return new Identifier(
                string.Format("arg{0:X2}", offset),
                PrimitiveType.Word32,
                new StackArgumentStorage(offset, PrimitiveType.Word32));
        }

        protected override void RunTest(Program program, TextWriter writer)
		{
			var dfa = new DataFlowAnalysis(
                program, 
                importResolver.Object,
                new FakeDecompilerEventListener());
			foreach (Procedure proc in ProceduresInSccOrder(program))
			{
				writer.WriteLine("= {0} ========================", proc.Name);
                SsaTransform sst = new SsaTransform(
                    program, 
                    proc, 
                    new HashSet<Procedure>(),
                    importResolver.Object, 
                    dfa.ProgramDataFlow);
                sst.Transform();
				SsaState ssa = sst.SsaState;
                var cce = new ConditionCodeEliminator(ssa, program.Platform);
                cce.Transform();
				ssa.Write(writer);
				proc.Write(false, writer);
				writer.WriteLine();

				var vp = new ValuePropagator(program.SegmentMap, ssa, program.CallGraph, importResolver.Object, listener);
				vp.Transform();
                sst.RenameFrameAccesses = true;
                sst.Transform();

				ssa.Write(writer);
				proc.Write(false, writer);
			}
		}

        private List<Procedure> ProceduresInSccOrder(Program program)
        {
            var list = new List<Procedure>();
            void CollectScc(IList<Procedure> sccProcs)
            {
                list.AddRange(sccProcs);
            }
            var sscf = new SccFinder<Procedure>(new ProcedureGraph(program), CollectScc);
            foreach (var procedure in program.Procedures.Values)
            {
                sscf.Find(procedure);
            }
            return list;
        }

        private SsaState RunTest(ProcedureBuilder m)
        {
            var proc = m.Procedure;
            var sst = new SsaTransform(
                program,
                proc,
                new HashSet<Procedure>(),
                importResolver.Object,
                new ProgramDataFlow());
            var ssa = sst.SsaState;
            sst.Transform();

            var vp = new ValuePropagator(segmentMap, ssa, program.CallGraph, importResolver.Object, listener);
            vp.Transform();
            return ssa;
        }

        private void AssertStringsEqual(string sExp, SsaState ssa)
        {
            var sw = new StringWriter();
            ssa.Write(sw);
            ssa.Procedure.Write(false, sw);
            var sActual = sw.ToString();
            if (sExp != sActual)
            {
                Console.WriteLine(sActual);
                Assert.AreEqual(sExp, sActual);
            }
        }

        private void RunValuePropagator()
        {
            var vp = new ValuePropagator(segmentMap, m.Ssa, program.CallGraph, importResolver.Object, listener);
            vp.Transform();
            m.Ssa.Validate(s => Assert.Fail(s));
        }

		[Test]
        [Category(Categories.IntegrationTests)]
		public void VpConstPropagation()
		{
			RunFileTest_x86_real("Fragments/constpropagation.asm", "Analysis/VpConstPropagation.txt");
		}

		[Test]
        [Category(Categories.IntegrationTests)]
		public void VpGlobalHandle()
		{
            Given_FakeWin32Platform();
            //this.platformMock.Setup(p => p.ResolveImportByName(null, null)).IgnoreArguments().Return(null);
            //this.platformMock.Setup(p => p.DataTypeFromImportName(null)).IgnoreArguments().Return(null);
            //this.platformMock.Setup(p => p.ResolveIndirectCall(null)).IgnoreArguments().Return(null);
			RunFileTest_x86_32("Fragments/import32/GlobalHandle.asm", "Analysis/VpGlobalHandle.txt");
		}

		[Test]
        [Category(Categories.IntegrationTests)]
		public void VpNegsNots()
		{
			RunFileTest_x86_real("Fragments/negsnots.asm", "Analysis/VpNegsNots.txt");
		}

		[Test]
        [Category(Categories.IntegrationTests)]
		public void VpNestedRepeats()
		{
			RunFileTest_x86_real("Fragments/nested_repeats.asm", "Analysis/VpNestedRepeats.txt");
		}

		[Test]
        [Category(Categories.IntegrationTests)]
		public void VpWhileGoto()
		{
			RunFileTest_x86_real("Fragments/while_goto.asm", "Analysis/VpWhileGoto.txt");
		}

        [Test]
        [Category(Categories.IntegrationTests)]
        public void VpLoop()
        {
            var b = new ProgramBuilder();
            b.Add("main", m =>
            {
                var r = m.Reg32("r0", 0);
                var zf = m.Flags("Z");
                m.Label("l0000");
                m.MStore(r, m.Word32(0));
                m.Assign(r, m.ISub(r, 4));
                m.Assign(zf, m.Cond(r));
                m.BranchIf(m.Test(ConditionCode.NE, zf), "l0000");

                m.Label("l0001");
                m.Assign(r, 42);

                m.Label("l0002");
                m.MStore(r, m.Word32(12));
                m.Assign(r, m.ISub(r, 4));
                m.BranchIf(m.Eq0(r), "l0002");

                m.Return();
            });
            RunFileTest(b.BuildProgram(), "Analysis/VpLoop.txt");
        }

		[Test]
        [Category(Categories.IntegrationTests)]
		public void VpDbp()
		{
			Procedure proc = new DpbFragment().Procedure;
            var sst = new SsaTransform(
                program,
                proc,
                new HashSet<Procedure>(),
                importResolver.Object, 
                new ProgramDataFlow());
            sst.Transform();
            SsaState ssa = sst.SsaState;

			ValuePropagator vp = new ValuePropagator(
                segmentMap, 
                ssa,
                program.CallGraph,
                importResolver.Object,
                listener);
			vp.Transform();

			using (FileUnitTester fut = new FileUnitTester("Analysis/VpDbp.txt"))
			{
				proc.Write(false, fut.TextWriter);
				fut.TextWriter.WriteLine();
				fut.AssertFilesEqual();
			}
		}

		[Test]
        [Category(Categories.UnitTests)]
		public void VpEquality()
		{
			Identifier foo = m.Reg32("foo");

            var vp = CreatePropagatorWithDummyStatement();
			BinaryExpression expr = 
				new BinaryExpression(Operator.Eq, PrimitiveType.Bool, 
				new BinaryExpression(Operator.ISub, PrimitiveType.Word32, foo,
				Constant.Word32(1)),
				Constant.Word32(0));
			Assert.AreEqual("foo - 0x00000001 == 0x00000000", expr.ToString());

			Expression simpler = vp.VisitBinaryExpression(expr);
			Assert.AreEqual("foo == 0x00000001", simpler.ToString());
		}

        private ExpressionSimplifier CreatePropagatorWithDummyStatement()
        {
            var ctx = new SsaEvaluationContext(arch.Object, m.Ssa.Identifiers, importResolver.Object);
            ctx.Statement = new Statement(0, new SideEffect(Constant.Word32(32)), null);
            return new ExpressionSimplifier(segmentMap, ctx, listener);
        }

		[Test]
        [Category(Categories.UnitTests)]
		public void VpAddZero()
		{
			Identifier r = m.Reg32("r");

            var sub = new BinaryExpression(Operator.ISub, PrimitiveType.Word32, new MemoryAccess(MemoryIdentifier.GlobalMemory, r, PrimitiveType.Word32), Constant.Word32(0));
            var vp = new ExpressionSimplifier(segmentMap, new SsaEvaluationContext(arch.Object, m.Ssa.Identifiers, importResolver.Object), listener);
			var exp = sub.Accept(vp);
			Assert.AreEqual("Mem0[r:word32]", exp.ToString());
		}

		[Test]
        [Category(Categories.UnitTests)]
		public void VpEquality2()
		{
            // Makes sure that 
            // y = x - 2
            // if (y == 0) ...
            // doesn't get munged into
            // y = x - 2
            // if (x == 2)

            ProcedureBuilder m = new ProcedureBuilder();
			Identifier x = m.Reg32("x", 0);
			Identifier y = m.Reg32("y", 1);
            m.Assign(x, m.Mem32(Constant.Word32(0x1000300)));
            m.Assign(y, m.ISub(x, 2));
			m.BranchIf(m.Eq(y, 0), "test");
            m.Return();
            m.Label("test");
            m.Return();
            var importResolver = new Mock<IImportResolver>();
            var sst = new SsaTransform(
                program, 
                m.Procedure, 
                new HashSet<Procedure>(),
                importResolver.Object, 
                new ProgramDataFlow());
            sst.Transform();

            var vp = new ValuePropagator(segmentMap, sst.SsaState, program.CallGraph, importResolver.Object, listener);
            var stm = m.Procedure.EntryBlock.Succ[0].Statements.Last;
			vp.Transform(stm);
			Assert.AreEqual("branch x_2 == 0x00000002 test", stm.Instruction.ToString());
		}

		[Test]
        [Category(Categories.UnitTests)]
		public void VpCopyPropagate()
		{
			Identifier x_2 = Reg32("x_2");
			Identifier y_3 = Reg32("y_3");
			Identifier z_4 = Reg32("z_4");
			Identifier w_5 = Reg32("w_5");
            m.Assign(x_2, m.Mem32(m.Word32(0x10004000)));
            m.Assign(y_3, x_2);
            m.Assign(z_4, m.IAdd(y_3, 2));
            m.Assign(w_5, y_3);

            var importResolver = new Mock<IImportResolver>();

            var stms = m.Procedure.EntryBlock.Succ[0].Statements;
			Assert.AreEqual("x_2 = Mem4[0x10004000:word32]", stms[0].ToString());
			Assert.AreEqual("y_3 = x_2", stms[1].ToString());
			Assert.AreEqual("z_4 = y_3 + 0x00000002", stms[2].ToString());
			Assert.AreEqual("w_5 = y_3", stms[3].ToString());
            m.Ssa.Dump(true);

            RunValuePropagator();

			Assert.AreEqual("x_2 = Mem4[0x10004000:word32]", stms[0].ToString());
			Assert.AreEqual("y_3 = x_2", stms[1].ToString());
			Assert.AreEqual("z_4 = x_2 + 0x00000002", stms[2].ToString());
			Assert.AreEqual("w_5 = x_2", stms[3].ToString());

            m.Ssa.Dump(true);

			Assert.AreEqual(0, m.Ssa.Identifiers.Single(i => i.Identifier.Name == "y_3").Uses.Count);
            Assert.AreEqual(3, m.Ssa.Identifiers.Single(i => i.Identifier.Name == "x_2").Uses.Count);
		}

		[Test]
        [Category(Categories.UnitTests)]
		public void VpSliceConstant()
		{
            var vp = new ExpressionSimplifier(segmentMap, new SsaEvaluationContext(arch.Object, null, importResolver.Object), listener);
            Expression c = new Slice(PrimitiveType.Byte, Constant.Word32(0x10FF), 0).Accept(vp);
			Assert.AreEqual("0xFF", c.ToString());
		}

		[Test]
        [Category(Categories.UnitTests)]
		public void VpNegSub()
		{
			Identifier x = m.Reg32("x");
			Identifier y = m.Reg32("y");
            var vp = new ExpressionSimplifier(segmentMap, new SsaEvaluationContext(arch.Object, m.Ssa.Identifiers, importResolver.Object), listener);
			Expression e = vp.VisitUnaryExpression(
				new UnaryExpression(Operator.Neg, PrimitiveType.Word32, new BinaryExpression(
				Operator.ISub, PrimitiveType.Word32, x, y)));
			Assert.AreEqual("y - x", e.ToString());
		}

		/// <summary>
		/// (<< (+ (* id c1) id) c2))
		/// </summary>
		[Test] 
        [Category(Categories.UnitTests)]
		public void VpMulAddShift()
		{
			Identifier id = m.Reg32("id");
            var vp = new ExpressionSimplifier(segmentMap, new SsaEvaluationContext(arch.Object, m.Ssa.Identifiers, importResolver.Object), listener);
			PrimitiveType t = PrimitiveType.Int32;
			BinaryExpression b = new BinaryExpression(Operator.Shl, t, 
				new BinaryExpression(Operator.IAdd, t, 
					new BinaryExpression(Operator.SMul, t, id, Constant.Create(t, 4)),
					id),
				Constant.Create(t, 2));
			Expression e = vp.VisitBinaryExpression(b);
			Assert.AreEqual("id *s 20", e.ToString());
		}

		[Test]
        [Category(Categories.UnitTests)]
		public void VpShiftShift()
		{
			Identifier id = m.Reg32("id");
			Expression e = m.Shl(m.Shl(id, 1), 4);
            var vp = new ExpressionSimplifier(segmentMap, new SsaEvaluationContext(arch.Object, m.Ssa.Identifiers, importResolver.Object), listener);
			e = e.Accept(vp);
			Assert.AreEqual("id << 0x05", e.ToString());
		}

		[Test]
        [Category(Categories.UnitTests)]
		public void VpShiftSum()
		{
			ProcedureBuilder m = new ProcedureBuilder();
			Expression e = m.Shl(1, m.ISub(Constant.Byte(32), 1));
            var vp = new ExpressionSimplifier(segmentMap, new SsaEvaluationContext(arch.Object, null, importResolver.Object), listener);
			e = e.Accept(vp);
			Assert.AreEqual("0x80000000", e.ToString());
		}

		[Test]
        [Category(Categories.UnitTests)]
		public void VpSequenceOfConstants()
		{
			Constant pre = Constant.Word16(0x0001);
			Constant fix = Constant.Word16(0x0002);
			Expression e = new MkSequence(PrimitiveType.Word32, pre, fix);
            var vp = new ExpressionSimplifier(segmentMap, new SsaEvaluationContext(arch.Object, null, importResolver.Object), listener);
			e = e.Accept(vp);
			Assert.AreEqual("0x00010002", e.ToString());
		}

        [Test]
        [Category(Categories.UnitTests)]
        public void VpSliceShift()
        {
            Constant eight = Constant.Word16(8);
            Identifier C = m.Reg8("C");
            Expression e = new Slice(PrimitiveType.Byte, new BinaryExpression(Operator.Shl, PrimitiveType.Word16, C, eight), 8);
            var vp = new ExpressionSimplifier(segmentMap, new SsaEvaluationContext(arch.Object, m.Ssa.Identifiers, importResolver.Object), listener);
            e = e.Accept(vp);
            Assert.AreEqual("C", e.ToString());
        }

        [Test]
        [Category(Categories.UnitTests)]
        public void VpMkSequenceToAddress()
        {
            Constant seg = Constant.Create(PrimitiveType.SegmentSelector, 0x4711);
            Constant off = Constant.Word16(0x4111);
            arch.Setup(a => a.MakeSegmentedAddress(seg, off))
                .Returns(Address.SegPtr(0x4711, 0x4111))
                .Verifiable();

            Expression e = new MkSequence(PrimitiveType.Word32, seg, off);
            var vp = new ExpressionSimplifier(segmentMap, new SsaEvaluationContext(arch.Object, null, importResolver.Object), listener);
            e = e.Accept(vp);
            Assert.IsInstanceOf(typeof(Address), e);
            Assert.AreEqual("4711:4111", e.ToString());

            arch.Verify();
        }

        [Test]
        [Category(Categories.UnitTests)]
        public void VpPhiWithConstants()
        {
            var c1 = Constant.Word16(0x4711);
            var c2 = Constant.Word16(0x4711);
            var r1 = m.Reg16("r1");
            var r2 = m.Reg16("r2");
            var r3 = m.Reg16("r3");
            m.Assign(r1, c1);
            m.Assign(r2, c2);
            var phiStm = m.Phi(r3, (r1, "block1"), (r2, "block2"));
            RunValuePropagator();
            Assert.AreEqual("r3 = 0x4711", phiStm.Instruction.ToString());
        }

        [Test(Description =
            "if x = phi(a_1, a_2, ... a_n) and all phi arguments after " +
            "value propagation are equal to <exp> or x where <exp> is some  " +
            "expression then replace phi assignment with x = <exp>)")]
        [Category(Categories.UnitTests)]
        public void VpPhiLoops()
        {
            var fp = m.Reg16("fp");
            var a = m.Reg16("a");
            var b = m.Reg16("b");
            var c = m.Reg16("c");
            var d = m.Reg16("d");
            var x = m.Reg16("x");
            var y = m.Reg16("y");
            var z = m.Reg16("z");
            m.Assign(y, m.IAdd(x, 4));
            m.Assign(z, m.ISub(x, 8));
            m.Assign(a, m.ISub(fp, 12));
            m.Assign(b, m.ISub(fp, 12));
            m.Assign(c, m.ISub(y, 4));
            m.Assign(d, m.IAdd(z, 8));
            var phiStm = m.Phi(x, 
                (a, "blockA"),
                (b, "blockB"),
                (c, "blockC"),
                (d, "blockD"));
            RunValuePropagator();
            Assert.AreEqual("x = fp - 0x000C", phiStm.Instruction.ToString());
        }

        [Test(Description =
            "if x = phi(a_1, a_2, ... a_n) and all phi arguments after " +
            "value propagation are equal to <exp> or x where <exp> is some  " +
            "expression then replace phi assignment with x = <exp>)")]
        public void VpPhiLoopsSimplifyArgs()
        {
            var sp = m.Reg16("sp");
            var sp_1 = m.Reg16("sp_1");
            var sp_2 = m.Reg16("sp_2");
            var a = m.Reg16("a");
            var b = m.Reg16("b");
            var c = m.Reg16("c");
            var d = m.Reg16("d");
            var v = m.Reg16("v");
            var w = m.Reg16("w");
            var x = m.Reg16("x");
            var y = m.Reg16("y");
            var z = m.Reg16("z");
            m.Phi(sp, (sp_1, "block1"), (sp_2, "block2"));
            m.Assign(v, m.ISub(sp, 4));
            m.Assign(w, m.ISub(sp, 8));
            m.Assign(y, m.IAdd(x, 4));
            m.Assign(z, m.ISub(x, 8));
            m.Assign(a, m.ISub(v, 8));
            m.Assign(b, m.ISub(w, 4));
            m.Assign(c, m.ISub(y, 4));
            m.Assign(d, m.IAdd(z, 8));
            var phiStm = m.Phi(x, 
                (a, "blockA"),
                (b, "blockB"),
                (c, "blockC"),
                (d, "blockD"));
            RunValuePropagator();
            Assert.AreEqual("x = sp - 0x000C", phiStm.Instruction.ToString());
        }

        [Test]
        public void VpUndoSlicingOfSegmentPointerCheckUses()
        {
            var es = m.Reg16("es");
            var es_2 = m.Reg16("es_2");
            var bx = m.Reg16("bx");
            var bx_3 = m.Reg16("bx_3");
            var bx_4 = m.Reg16("bx_4");
            var es_bx_1 = m.Reg32("es_bx_1");

            m.SStore(es, m.IAdd(bx, 4), m.Byte(3));
            m.Assign(es_bx_1, m.SegMem(PrimitiveType.Word32, es, bx));
            m.Assign(es_2, m.Slice(PrimitiveType.Word16, es_bx_1, 16));
            m.Assign(bx_3, m.Cast(PrimitiveType.Word16, es_bx_1));
            var instr = m.Assign(bx_4, m.SegMem(PrimitiveType.Word16, es_2, m.IAdd(bx_3, 4)));
            RunValuePropagator();
            Assert.AreEqual("bx_4 = Mem8[es_bx_1 + 0x0004:word16]", instr.ToString());
        }


        private class DpbMock : ProcedureBuilder
		{
			protected override void BuildBody()
			{
				var dl = LocalByte("dl");
				Local16("dx");
				var edx = Local32("edx");

				Assign(edx, Word32(0x0AAA00AA));
				Assign(edx, Dpb(edx, Byte(0x55), 8));
				MStore(Word32(0x1000000), edx);

				Assign(edx, Word32(0));
                Assign(edx, Dpb(edx, dl, 0));
				Return(edx);
			}
		}

        [Test]
        [Category(Categories.IntegrationTests)]
        public void VpDbpDbp()
        {
            var m = new ProcedureBuilder();
            var d1 = m.Reg32("d32",0);
            var a1 = m.Reg32("a32",1);

            m.Assign(d1, m.Dpb(d1, m.Mem16(a1), 0));
            m.Assign(d1, m.Dpb(d1, m.Mem16(m.IAdd(a1, 4)), 0));

			Procedure proc = m.Procedure;
			var gr = proc.CreateBlockDominatorGraph();
            var importResolver = new Mock<IImportResolver>();
			var sst = new SsaTransform(
                program,
                proc, 
                new HashSet<Procedure>(),
                importResolver.Object,
                new ProgramDataFlow());
            sst.Transform();
			var ssa = sst.SsaState;

			var vp = new ValuePropagator(segmentMap, ssa, program.CallGraph, importResolver.Object, listener);
			vp.Transform();

			using (FileUnitTester fut = new FileUnitTester("Analysis/VpDpbDpb.txt"))
			{
				proc.Write(false, fut.TextWriter);
				fut.TextWriter.WriteLine();
				fut.AssertFilesEqual();
			}
		}

        [Test(Description = "Casting a DPB should result in the deposited bits.")]
        [Category(Categories.UnitTests)]
        public void VpLoadDpb()
        {
            var m = new ProcedureBuilder();
            var a2 = m.Reg32("a2", 10);
            var d3 = m.Reg32("d3", 3);
            var tmp = m.Temp(PrimitiveType.Byte, "tmp");

            m.Assign(tmp, m.Mem8(a2));
            m.Assign(d3, m.Dpb(d3, tmp, 0));
            m.MStore(m.IAdd(a2, 4), m.Cast(PrimitiveType.Byte, d3));

            SsaState ssa = RunTest(m);

            var sExp =
            #region Expected
@"a2:a2
    def:  def a2
    uses: tmp_3 = Mem0[a2:byte]
          Mem6[a2 + 0x00000004:byte] = tmp_3
Mem0:Mem
    def:  def Mem0
    uses: tmp_3 = Mem0[a2:byte]
tmp_3: orig: tmp
    def:  tmp_3 = Mem0[a2:byte]
    uses: d3_5 = DPB(d3, tmp_3, 0)
          Mem6[a2 + 0x00000004:byte] = tmp_3
d3:d3
    def:  def d3
    uses: d3_5 = DPB(d3, tmp_3, 0)
d3_5: orig: d3
    def:  d3_5 = DPB(d3, tmp_3, 0)
Mem6: orig: Mem0
    def:  Mem6[a2 + 0x00000004:byte] = tmp_3
// ProcedureBuilder
// Return size: 0
define ProcedureBuilder
ProcedureBuilder_entry:
	def a2
	def Mem0
	def d3
	// succ:  l1
l1:
	tmp_3 = Mem0[a2:byte]
	d3_5 = DPB(d3, tmp_3, 0)
	Mem6[a2 + 0x00000004:byte] = tmp_3
ProcedureBuilder_exit:
";
            #endregion

            AssertStringsEqual(sExp, ssa);
        }

        [Test]
        [Category(Categories.UnitTests)]
        public void VpLoadDpbSmallerCast()
        {
            var m = new ProcedureBuilder();
            var a2 = m.Reg32("a2", 10);
            var d3 = m.Reg32("d3", 3);
            var tmp = m.Temp(PrimitiveType.Word16, "tmp");

            m.Assign(tmp, m.Mem16(a2));
            m.Assign(d3, m.Dpb(d3, tmp, 0));
            m.MStore(m.IAdd(a2, 4), m.Cast(PrimitiveType.Byte, d3));

            SsaState ssa = RunTest(m);

            var sExp =
            #region Expected
@"a2:a2
    def:  def a2
    uses: tmp_3 = Mem0[a2:word16]
          Mem6[a2 + 0x00000004:byte] = (byte) tmp_3
Mem0:Mem
    def:  def Mem0
    uses: tmp_3 = Mem0[a2:word16]
tmp_3: orig: tmp
    def:  tmp_3 = Mem0[a2:word16]
    uses: d3_5 = DPB(d3, tmp_3, 0)
          Mem6[a2 + 0x00000004:byte] = (byte) tmp_3
d3:d3
    def:  def d3
    uses: d3_5 = DPB(d3, tmp_3, 0)
d3_5: orig: d3
    def:  d3_5 = DPB(d3, tmp_3, 0)
Mem6: orig: Mem0
    def:  Mem6[a2 + 0x00000004:byte] = (byte) tmp_3
// ProcedureBuilder
// Return size: 0
define ProcedureBuilder
ProcedureBuilder_entry:
	def a2
	def Mem0
	def d3
	// succ:  l1
l1:
	tmp_3 = Mem0[a2:word16]
	d3_5 = DPB(d3, tmp_3, 0)
	Mem6[a2 + 0x00000004:byte] = (byte) tmp_3
ProcedureBuilder_exit:
";
            #endregion

            AssertStringsEqual(sExp, ssa);
        }

        [Test]
        [Category(Categories.UnitTests)]
        public void VpCastRealConstant()
        {
            var m = new ProcedureBuilder();
            var r1 = m.Reg32("r1", 1);

            m.Assign(r1, m.Cast(PrimitiveType.Real32, ConstantReal.Real64(1)));

            var ssa = RunTest(m);
            var sExp =
            #region Expected
@"r1_1: orig: r1
    def:  r1_1 = 1.0F
// ProcedureBuilder
// Return size: 0
define ProcedureBuilder
ProcedureBuilder_entry:
	// succ:  l1
l1:
	r1_1 = 1.0F
ProcedureBuilder_exit:
";
            #endregion

            AssertStringsEqual(sExp, ssa);
        }

        [Test]
        [Category(Categories.UnitTests)]
        public void VpUndoUnnecessarySlicingOfSegmentPointer()
        {
            var m = new ProcedureBuilder();
            var es = m.Reg16("es", 1);
            var bx = m.Reg16("bx", 3);
            var es_bx = m.Frame.EnsureSequence(PrimitiveType.Word32, es.Storage, bx.Storage);

            m.Assign(es_bx, m.SegMem(PrimitiveType.Word32, es, bx));
            m.Assign(es, m.Slice(PrimitiveType.Word16, es_bx, 16));
            m.Assign(bx, m.Cast(PrimitiveType.Word16, es_bx));
            m.SStore(es, m.IAdd(bx, 4), m.Byte(3));

            var ssa = RunTest(m);

            var sExp =
            #region Expected
@"es:es
    def:  def es
    uses: es_bx_4 = Mem0[es:bx:word32]
bx:bx
    def:  def bx
    uses: es_bx_4 = Mem0[es:bx:word32]
Mem0:Mem
    def:  def Mem0
    uses: es_bx_4 = Mem0[es:bx:word32]
es_bx_4: orig: es_bx
    def:  es_bx_4 = Mem0[es:bx:word32]
    uses: es_5 = SLICE(es_bx_4, word16, 16) (alias)
          bx_6 = (word16) es_bx_4 (alias)
          es_7 = SLICE(es_bx_4, word16, 16)
          bx_8 = (word16) es_bx_4
          Mem9[es_bx_4 + 0x0004:byte] = 0x03
es_5: orig: es
    def:  es_5 = SLICE(es_bx_4, word16, 16) (alias)
bx_6: orig: bx
    def:  bx_6 = (word16) es_bx_4 (alias)
es_7: orig: es
    def:  es_7 = SLICE(es_bx_4, word16, 16)
bx_8: orig: bx
    def:  bx_8 = (word16) es_bx_4
Mem9: orig: Mem0
    def:  Mem9[es_bx_4 + 0x0004:byte] = 0x03
// ProcedureBuilder
// Return size: 0
define ProcedureBuilder
ProcedureBuilder_entry:
	def es
	def bx
	def Mem0
	// succ:  l1
l1:
	es_bx_4 = Mem0[es:bx:word32]
	es_5 = SLICE(es_bx_4, word16, 16) (alias)
	bx_6 = (word16) es_bx_4 (alias)
	es_7 = SLICE(es_bx_4, word16, 16)
	bx_8 = (word16) es_bx_4
	Mem9[es_bx_4 + 0x0004:byte] = 0x03
ProcedureBuilder_exit:
";
            #endregion

            AssertStringsEqual(sExp, ssa);
        }

        [Test]
        [Category(Categories.UnitTests)]
        public void VpMulBy6()
        {
            var m = new ProcedureBuilder();
            var r1 = m.Reg16("r1", 1);
            var r2 = m.Reg16("r1", 2);

            m.Assign(r2, r1);                 // r1
            m.Assign(r1, m.Shl(r1, 1));       // r1 * 2
            m.Assign(r1, m.IAdd(r1, r2));     // r1 * 3
            m.Assign(r1, m.Shl(r1, 1));       // r1 * 6

            var ssa = RunTest(m);
            var sExp =
            #region Expected
@"r1:r1
    def:  def r1
    uses: r1_2 = r1
          r1_3 = r1 << 0x01
          r1_4 = r1 * 0x0003
          r1_5 = r1 * 0x0006
r1_2: orig: r1
    def:  r1_2 = r1
r1_3: orig: r1
    def:  r1_3 = r1 << 0x01
r1_4: orig: r1
    def:  r1_4 = r1 * 0x0003
r1_5: orig: r1
    def:  r1_5 = r1 * 0x0006
// ProcedureBuilder
// Return size: 0
define ProcedureBuilder
ProcedureBuilder_entry:
	def r1
	// succ:  l1
l1:
	r1_2 = r1
	r1_3 = r1 << 0x01
	r1_4 = r1 * 0x0003
	r1_5 = r1 * 0x0006
ProcedureBuilder_exit:
";
            #endregion

            AssertStringsEqual(sExp, ssa);
        }

        [Test]
        [Category(Categories.UnitTests)]
        public void VpIndirectCall()
        {
            var callee = CreateExternalProcedure(
                "foo",
                12,
                RegArg(1, "r1"),
                StackArg(4),
                StackArg(8));
            var pc = new ProcedureConstant(PrimitiveType.Ptr32, callee);

            var m = new ProcedureBuilder();
            var r1 = m.Reg32("r1", 1);
            var sp = m.Frame.EnsureRegister(m.Architecture.StackRegister);
            m.Assign(sp, m.Frame.FramePointer);
            m.Assign(r1, pc);
            m.Assign(sp, m.ISub(sp, 4));
            m.MStore(sp, m.Word32(3));
            m.Assign(sp, m.ISub(sp, 4));
            m.MStore(sp, m.Mem16(m.Word32(0x1231230)));
            m.Call(r1, 4);
            m.Return();

            arch.Setup(a => a.CreateStackAccess(
                It.IsAny<IStorageBinder>(),
                It.IsAny<int>(),
                It.IsAny<DataType>()))
                .Returns((IStorageBinder f, int off, DataType dt) => 
                    m.Mem(dt, m.IAdd(f.EnsureRegister((RegisterStorage)sp.Storage), off)));
            arch.Setup(s => s.CreateFrameApplicationBuilder(
                It.IsAny<IStorageBinder>(),
                It.IsAny<CallSite>(),
                It.IsAny<Expression>()))
                .Returns((IStorageBinder binder, CallSite site, Expression c) =>
                    new FrameApplicationBuilder(arch.Object, binder, site, c, false));

            var ssa = RunTest(m);
            var sExp =
            #region Expected
<<<<<<< HEAD
@"fp:fp
    def:  def fp
    uses: r63_2 = fp
          r63_4 = fp - 0x00000004
          Mem5[fp - 0x00000004:word32] = 0x00000003
          r63_6 = fp - 0x00000008
          Mem7[fp - 0x00000008:word16] = Mem5[0x01231230:word16]
          r1_8 = foo(Mem7[fp - 0x00000008:word32], Mem7[fp - 0x00000004:word32])
          r1_8 = foo(Mem7[fp - 0x00000008:word32], Mem7[fp - 0x00000004:word32])
=======
@"r1_0: orig: r1
    def:  r1_0 = foo
r63:r63
    def:  def r63
    uses: r63_2 = r63 - 0x00000004
          Mem3[r63 - 0x00000004:word32] = 0x00000003
          r63_4 = r63 - 0x00000008
          Mem5[r63 - 0x00000008:word16] = Mem3[0x01231230:word16]
          r1_6 = foo(Mem8[r63 - 0x00000008:word32], Mem9[r63 - 0x00000004:word32])
          r1_6 = foo(Mem8[r63 - 0x00000008:word32], Mem9[r63 - 0x00000004:word32])
          r63_7 = r63
>>>>>>> b6b35ebf
r63_2: orig: r63
    def:  r63_2 = fp
r1_3: orig: r1
    def:  r1_3 = foo
r63_4: orig: r63
    def:  r63_4 = fp - 0x00000004
Mem5: orig: Mem0
<<<<<<< HEAD
    def:  Mem5[fp - 0x00000004:word32] = 0x00000003
    uses: Mem7[fp - 0x00000008:word16] = Mem5[0x01231230:word16]
r63_6: orig: r63
    def:  r63_6 = fp - 0x00000008
Mem7: orig: Mem0
    def:  Mem7[fp - 0x00000008:word16] = Mem5[0x01231230:word16]
    uses: r1_8 = foo(Mem7[fp - 0x00000008:word32], Mem7[fp - 0x00000004:word32])
          r1_8 = foo(Mem7[fp - 0x00000008:word32], Mem7[fp - 0x00000004:word32])
r1_8: orig: r1
    def:  r1_8 = foo(Mem7[fp - 0x00000008:word32], Mem7[fp - 0x00000004:word32])
=======
    def:  Mem5[r63 - 0x00000008:word16] = Mem3[0x01231230:word16]
r1_6: orig: r1
    def:  r1_6 = foo(Mem8[r63 - 0x00000008:word32], Mem9[r63 - 0x00000004:word32])
r63_7: orig: r63
    def:  r63_7 = r63
Mem8: orig: Mem0
    uses: r1_6 = foo(Mem8[r63 - 0x00000008:word32], Mem9[r63 - 0x00000004:word32])
Mem9: orig: Mem0
    uses: r1_6 = foo(Mem8[r63 - 0x00000008:word32], Mem9[r63 - 0x00000004:word32])
>>>>>>> b6b35ebf
// ProcedureBuilder
// Return size: 0
define ProcedureBuilder
ProcedureBuilder_entry:
	def fp
	// succ:  l1
l1:
<<<<<<< HEAD
	r63_2 = fp
	r1_3 = foo
	r63_4 = fp - 0x00000004
	Mem5[fp - 0x00000004:word32] = 0x00000003
	r63_6 = fp - 0x00000008
	Mem7[fp - 0x00000008:word16] = Mem5[0x01231230:word16]
	r1_8 = foo(Mem7[fp - 0x00000008:word32], Mem7[fp - 0x00000004:word32])
=======
	r1_0 = foo
	r63_2 = r63 - 0x00000004
	Mem3[r63 - 0x00000004:word32] = 0x00000003
	r63_4 = r63 - 0x00000008
	Mem5[r63 - 0x00000008:word16] = Mem3[0x01231230:word16]
	r1_6 = foo(Mem8[r63 - 0x00000008:word32], Mem9[r63 - 0x00000004:word32])
	r63_7 = r63
>>>>>>> b6b35ebf
	return
	// succ:  ProcedureBuilder_exit
ProcedureBuilder_exit:
";
            #endregion
                AssertStringsEqual(sExp, ssa);
        }

        [Test]
        [Category(Categories.IntegrationTests)]
        public void VpCastCast()
        {
            var m = new ProcedureBuilder();
            m.MStore(
                m.Word32(0x1234000),
                m.Cast(
                    PrimitiveType.Real32,
                    m.Cast(
                        PrimitiveType.Real64, 
                        m.Mem(PrimitiveType.Real32, m.Word32(0x123400)))));
            m.Return();

            Assert.IsNotNull(importResolver);
            RunFileTest(m, "Analysis/VpCastCast.txt");
        }

        [Test(Description = "m68k floating-point comparison")]
        [Category(Categories.IntegrationTests)]
        public void VpFCmp()
        {
            var m = new FCmpFragment();

            RunFileTest(m, "Analysis/VpFCmp.txt");
        }

        [Test(Description = "Should be able to simplify address +/- constant")]
        [Category(Categories.IntegrationTests)]
        public void VpAddress32Const()
        {
            var m = new ProcedureBuilder("VpAddress32Const");
            var r1 = m.Reg32("r1", 1);
            m.Assign(r1, Address.Ptr32(0x00123400));
            m.Assign(r1, m.Mem(r1.DataType, m.IAdd(r1, 0x56)));
            m.Return();

            RunFileTest(m, "Analysis/VpAddress32Const.txt");
        }

        [Test]
        public void VpUndoSlicingOfSegmentPointerCheckUses_NoOffset()
        {
            var es = m.Reg16("es");
            var es_2 = m.Reg16("es_2");
            var bx = m.Reg16("bx");
            var bx_3 = m.Reg16("bx_3");
            var bx_4 = m.Reg16("bx_4");
            var es_bx_1 = m.Reg32("es_bx_1");

            m.SStore(es, m.IAdd(bx, 4), m.Byte(3));
            m.Assign(es_bx_1, m.SegMem(PrimitiveType.Word32, es, bx));
            m.Assign(es_2, m.Slice(PrimitiveType.Word16, es_bx_1, 16));
            m.Assign(bx_3, m.Cast(PrimitiveType.Word16, es_bx_1));
            var instr = m.Assign(bx_4, m.SegMem(PrimitiveType.Word16, es_2, bx_3));
            RunValuePropagator();
            Assert.AreEqual("bx_4 = Mem8[es_bx_1:word16]", instr.ToString());
        }

        [Test]
        [Ignore(Categories.AnalysisDevelopment)]
        [Category(Categories.IntegrationTests)]
        public void VpConstantHighByte()
        {
            var pb = new ProgramBuilder();
            pb.Add("sum", m =>
            {
                var _ax = new RegisterStorage("ax", 0, 0, PrimitiveType.Word16);
                var _al = new RegisterStorage("al", 0, 0, PrimitiveType.Byte);
                var _ah = new RegisterStorage("ah", 0, 8, PrimitiveType.Byte);
                var _dx = new RegisterStorage("dx", 2, 0, PrimitiveType.Word16);
                var _si = new RegisterStorage("si", 6, 0, PrimitiveType.Word16);
                var ax = m.Frame.EnsureRegister(_ax);
                var ah = m.Frame.EnsureRegister(_ah);
                var al = m.Frame.EnsureRegister(_al);
                var dx = m.Frame.EnsureRegister(_dx);
                var si = m.Frame.EnsureRegister(_si);

                m.Assign(ah, 0);

                m.Label("m0");
                m.BranchIf(m.Eq0(m.Mem8(si)), "m3done");

                m.Label("m1");
                m.Assign(al, m.Mem8(si));
                m.Assign(dx, m.IAdd(dx, ax));
                m.Goto("m0");

                m.Label("m3done");
                m.Return();
            });
            RunFileTest(pb.BuildProgram(), "Analysis/VpConstantHighByte.txt");
        }

        // This code breaks in ValuePropagator.VisitCallInstruction when calling  
        // ssaIdTransformer.Transform(...)
        [Test]
        public void VpReusedRegistersAtCall()
        {
            var sExp =
            #region Expected
@"r2_1:r2
    def:  r2_1 = Mem4[0x00220200:word32]
    uses: r4_1 = r2_1
          callee(r2_1)
r2_2:r2
    def:  r2_2 = callee
r4_1:r4
    def:  r4_1 = r2_1
r25_1:r25
    def:  r25_1 = callee
Mem4: orig: Mem0
    uses: r2_1 = Mem4[0x00220200:word32]
Mem5: orig: Mem0
// SsaProcedureBuilder
// Return size: 0
define SsaProcedureBuilder
SsaProcedureBuilder_entry:
	// succ:  l1
l1:
	r2_1 = Mem4[0x00220200:word32]
	r4_1 = r2_1
	r2_2 = callee
	r25_1 = callee
	callee(r2_1)
	return
	// succ:  SsaProcedureBuilder_exit
SsaProcedureBuilder_exit:
";
            #endregion

            var uAddrGotSlot = m.Word32(0x0040000);
            var reg2 = new RegisterStorage("r2", 2, 0, PrimitiveType.Word32);
            var reg4 = new RegisterStorage("r4", 4, 0, PrimitiveType.Word32);
            var reg25 = new RegisterStorage("r25", 25, 0, PrimitiveType.Word32);
            var r2_1 = m.Reg("r2_1", reg2);
            var r2_2 = m.Reg("r2_2", reg2);
            var r4_1 = m.Reg("r4_1", reg4);
            var r25_1 = m.Reg("r25_1", reg25);
            m.Assign(r2_1, m.Mem32(m.Word32(0x0220200)));    // fetch a string pointer perhaps
            m.Assign(r4_1, r2_1);
            m.Assign(r2_2, m.Mem32(uAddrGotSlot)); // pointer to a function in a lookup table.
            m.Assign(r25_1, r2_2);
            var stmCall = m.Call(r25_1, 0,
                new Identifier[] { r4_1, r2_2 },
                new Identifier[] { });
            m.Return();

            // Initially we don't know what r2_2 is pointing to.
            var vp = new ValuePropagator(segmentMap, m.Ssa, program.CallGraph, importResolver.Object, listener);
            vp.Transform();

            // Later, Reko discovers information about the pointer in 0x00400000!

            var sigCallee = FunctionType.Action(
                    new Identifier("r4", PrimitiveType.Word64, reg4));
            var callee = new ProcedureConstant(
                PrimitiveType.Ptr32,
                new ExternalProcedure("callee", sigCallee));
            // Add our new found knowledge to the import resolver.
            importResolver.Setup(i => i.ResolveToImportedProcedureConstant(
                It.IsNotNull<Statement>(),
                uAddrGotSlot)).
                Returns(callee);

            // Run Value propagation again with the newly gathered information.

            vp.Transform();

            m.Ssa.Validate(s => Assert.Fail(s));
            AssertStringsEqual(sExp, m.Ssa);
        }
    }
}<|MERGE_RESOLUTION|>--- conflicted
+++ resolved
@@ -949,7 +949,6 @@
             var ssa = RunTest(m);
             var sExp =
             #region Expected
-<<<<<<< HEAD
 @"fp:fp
     def:  def fp
     uses: r63_2 = fp
@@ -959,19 +958,6 @@
           Mem7[fp - 0x00000008:word16] = Mem5[0x01231230:word16]
           r1_8 = foo(Mem7[fp - 0x00000008:word32], Mem7[fp - 0x00000004:word32])
           r1_8 = foo(Mem7[fp - 0x00000008:word32], Mem7[fp - 0x00000004:word32])
-=======
-@"r1_0: orig: r1
-    def:  r1_0 = foo
-r63:r63
-    def:  def r63
-    uses: r63_2 = r63 - 0x00000004
-          Mem3[r63 - 0x00000004:word32] = 0x00000003
-          r63_4 = r63 - 0x00000008
-          Mem5[r63 - 0x00000008:word16] = Mem3[0x01231230:word16]
-          r1_6 = foo(Mem8[r63 - 0x00000008:word32], Mem9[r63 - 0x00000004:word32])
-          r1_6 = foo(Mem8[r63 - 0x00000008:word32], Mem9[r63 - 0x00000004:word32])
-          r63_7 = r63
->>>>>>> b6b35ebf
 r63_2: orig: r63
     def:  r63_2 = fp
 r1_3: orig: r1
@@ -979,7 +965,6 @@
 r63_4: orig: r63
     def:  r63_4 = fp - 0x00000004
 Mem5: orig: Mem0
-<<<<<<< HEAD
     def:  Mem5[fp - 0x00000004:word32] = 0x00000003
     uses: Mem7[fp - 0x00000008:word16] = Mem5[0x01231230:word16]
 r63_6: orig: r63
@@ -990,17 +975,6 @@
           r1_8 = foo(Mem7[fp - 0x00000008:word32], Mem7[fp - 0x00000004:word32])
 r1_8: orig: r1
     def:  r1_8 = foo(Mem7[fp - 0x00000008:word32], Mem7[fp - 0x00000004:word32])
-=======
-    def:  Mem5[r63 - 0x00000008:word16] = Mem3[0x01231230:word16]
-r1_6: orig: r1
-    def:  r1_6 = foo(Mem8[r63 - 0x00000008:word32], Mem9[r63 - 0x00000004:word32])
-r63_7: orig: r63
-    def:  r63_7 = r63
-Mem8: orig: Mem0
-    uses: r1_6 = foo(Mem8[r63 - 0x00000008:word32], Mem9[r63 - 0x00000004:word32])
-Mem9: orig: Mem0
-    uses: r1_6 = foo(Mem8[r63 - 0x00000008:word32], Mem9[r63 - 0x00000004:word32])
->>>>>>> b6b35ebf
 // ProcedureBuilder
 // Return size: 0
 define ProcedureBuilder
@@ -1008,7 +982,6 @@
 	def fp
 	// succ:  l1
 l1:
-<<<<<<< HEAD
 	r63_2 = fp
 	r1_3 = foo
 	r63_4 = fp - 0x00000004
@@ -1016,15 +989,6 @@
 	r63_6 = fp - 0x00000008
 	Mem7[fp - 0x00000008:word16] = Mem5[0x01231230:word16]
 	r1_8 = foo(Mem7[fp - 0x00000008:word32], Mem7[fp - 0x00000004:word32])
-=======
-	r1_0 = foo
-	r63_2 = r63 - 0x00000004
-	Mem3[r63 - 0x00000004:word32] = 0x00000003
-	r63_4 = r63 - 0x00000008
-	Mem5[r63 - 0x00000008:word16] = Mem3[0x01231230:word16]
-	r1_6 = foo(Mem8[r63 - 0x00000008:word32], Mem9[r63 - 0x00000004:word32])
-	r63_7 = r63
->>>>>>> b6b35ebf
 	return
 	// succ:  ProcedureBuilder_exit
 ProcedureBuilder_exit:
