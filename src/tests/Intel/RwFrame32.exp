--- conflicted
+++ resolved
@@ -11,13 +11,9 @@
 define fn10000000
 fn10000000_entry:
 	esp = fp
+	Top = 0
 	// succ:  l10000000
 l10000000:
-<<<<<<< HEAD
-	esp = fp
-	Top = 0
-=======
->>>>>>> 6409f92e
 	eax = Mem0[0x10003420:word32]
 	esp = esp - 4
 	Mem0[esp:word32] = eax
@@ -50,13 +46,9 @@
 define fn10000017
 fn10000017_entry:
 	esp = fp
+	Top = 0
 	// succ:  l10000017
 l10000017:
-<<<<<<< HEAD
-	esp = fp
-	Top = 0
-=======
->>>>>>> 6409f92e
 	esp = esp - 4
 	Mem0[esp:word32] = ebp
 	ebp = esp
