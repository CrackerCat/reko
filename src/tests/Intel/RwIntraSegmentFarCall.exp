// fn0C00_0000
// Return size: 2
// Mem0:Mem
// fp:fp
// sp:sp
// ss:ss
// SCZO:SCZO
// Top:Top
// return address size: 2
define fn0C00_0000
fn0C00_0000_entry:
	sp = fp
	// succ:  l0C00_0000
l0C00_0000:
<<<<<<< HEAD
	sp = fp
	Top = 0
=======
>>>>>>> 6409f92e
	sp = sp - 2
	Mem0[ss:sp:word16] = 0x0D00
	sp = sp - 2
	Mem0[ss:sp:word16] = 0x0300
	sp = sp - 2
	Mem0[ss:sp:word16] = 0x0001
	sp = sp - 2
	call fn0C00_0020 (retsize: 2;)
	sp = sp + 0x0006
	SCZO = cond(sp)
	sp = sp - 2
	Mem0[ss:sp:word16] = 0x0D00
	sp = sp - 2
	Mem0[ss:sp:word16] = 0x0304
	sp = sp - 2
	Mem0[ss:sp:word16] = 0x0002
	call fn0C00_002E (retsize: 4;)
	sp = sp + 0x0006
	SCZO = cond(sp)
	return
	// succ:  fn0C00_0000_exit
fn0C00_0000_exit:
// fn0C00_0020
// Return size: 4
// Mem0:Mem
// fp:fp
// sp:sp
// bp:bp
// ss:ss
// es_bx:Sequence es:bx
// ax:ax
// bx:bx
// es:es
// v9:v9
// SCZO:SCZO
// Top:Top
// return address size: 4
define fn0C00_0020
fn0C00_0020_entry:
	sp = fp
	// succ:  l0C00_0020
l0C00_0020:
<<<<<<< HEAD
	sp = fp
	Top = 0
=======
>>>>>>> 6409f92e
	sp = sp - 2
	Mem0[ss:sp:word16] = bp
	bp = sp
	es_bx = Mem0[ss:bp + 0x0006:segptr32]
	ax = Mem0[ss:bp + 0x000A:word16]
	v9 = Mem0[es:bx:word16] + ax
	Mem0[es:bx:word16] = v9
	SCZO = cond(v9)
	bp = Mem0[ss:sp:word16]
	sp = sp + 2
	return
	// succ:  fn0C00_0020_exit
fn0C00_0020_exit:
// fn0C00_002E
// Return size: 4
// Mem0:Mem
// fp:fp
// sp:sp
// bp:bp
// ss:ss
// es_bx:Sequence es:bx
// ax:ax
// bx:bx
// es:es
// v9:v9
// SCZO:SCZO
// Top:Top
// return address size: 4
define fn0C00_002E
fn0C00_002E_entry:
	sp = fp
	// succ:  l0C00_002E
l0C00_002E:
<<<<<<< HEAD
	sp = fp
	Top = 0
=======
>>>>>>> 6409f92e
	sp = sp - 2
	Mem0[ss:sp:word16] = bp
	bp = sp
	es_bx = Mem0[ss:bp + 0x0006:segptr32]
	ax = Mem0[ss:bp + 0x000A:word16]
	v9 = Mem0[es:bx:word16] - ax
	Mem0[es:bx:word16] = v9
	SCZO = cond(v9)
	bp = Mem0[ss:sp:word16]
	sp = sp + 2
	return
	// succ:  fn0C00_002E_exit
fn0C00_002E_exit:<|MERGE_RESOLUTION|>--- conflicted
+++ resolved
@@ -10,13 +10,9 @@
 define fn0C00_0000
 fn0C00_0000_entry:
 	sp = fp
+	Top = 0
 	// succ:  l0C00_0000
 l0C00_0000:
-<<<<<<< HEAD
-	sp = fp
-	Top = 0
-=======
->>>>>>> 6409f92e
 	sp = sp - 2
 	Mem0[ss:sp:word16] = 0x0D00
 	sp = sp - 2
@@ -57,13 +53,9 @@
 define fn0C00_0020
 fn0C00_0020_entry:
 	sp = fp
+	Top = 0
 	// succ:  l0C00_0020
 l0C00_0020:
-<<<<<<< HEAD
-	sp = fp
-	Top = 0
-=======
->>>>>>> 6409f92e
 	sp = sp - 2
 	Mem0[ss:sp:word16] = bp
 	bp = sp
@@ -95,13 +87,9 @@
 define fn0C00_002E
 fn0C00_002E_entry:
 	sp = fp
+	Top = 0
 	// succ:  l0C00_002E
 l0C00_002E:
-<<<<<<< HEAD
-	sp = fp
-	Top = 0
-=======
->>>>>>> 6409f92e
 	sp = sp - 2
 	Mem0[ss:sp:word16] = bp
 	bp = sp
