// fn0C00_0000
// Return size: 2
// Mem0:Mem
// fp:fp
// sp:sp
// ax:ax
// ds:ds
// dx:dx
// SCZO:SCZO
// C:C
// si:si
// cx:cx
// bx:bx
// eax:eax
// v12:v12
// edx:edx
// v14:v14
// Top:Top
// return address size: 2
define fn0C00_0000
fn0C00_0000_entry:
	sp = fp
	// succ:  l0C00_0000
l0C00_0000:
<<<<<<< HEAD
	sp = fp
	Top = 0
=======
>>>>>>> 6409f92e
	ax = Mem0[ds:0x0300:word16]
	dx = Mem0[ds:0x0302:word16]
	ax = ax + Mem0[ds:0x0304:word16]
	SCZO = cond(ax)
	dx = dx + Mem0[ds:0x0306:word16] + C
	SCZO = cond(dx)
	ax = Mem0[ds:si + 0x0308:word16]
	ax = ax + cx
	SCZO = cond(ax)
	dx = Mem0[ds:si + 0x030A:word16]
	dx = dx + bx + C
	SCZO = cond(dx)
	v12 = Mem0[ds:0x0200:word32] + eax
	Mem0[ds:0x0200:word32] = v12
	SCZO = cond(v12)
	v14 = Mem0[ds:0x0204:word32] + edx + C
	Mem0[ds:0x0204:word32] = v14
	SCZO = cond(v14)
	cx = Mem0[ds:si + 0x030C:word16]
	ax = ax - cx
	SCZO = cond(ax)
	bx = Mem0[ds:si + 0x030E:word16]
	dx = dx - bx - C
	SCZO = cond(dx)
	return
	// succ:  fn0C00_0000_exit
fn0C00_0000_exit:
<|MERGE_RESOLUTION|>--- conflicted
+++ resolved
@@ -20,13 +20,9 @@
 define fn0C00_0000
 fn0C00_0000_entry:
 	sp = fp
+	Top = 0
 	// succ:  l0C00_0000
 l0C00_0000:
-<<<<<<< HEAD
-	sp = fp
-	Top = 0
-=======
->>>>>>> 6409f92e
 	ax = Mem0[ds:0x0300:word16]
 	dx = Mem0[ds:0x0302:word16]
 	ax = ax + Mem0[ds:0x0304:word16]
