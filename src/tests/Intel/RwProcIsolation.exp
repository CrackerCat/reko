--- conflicted
+++ resolved
@@ -12,13 +12,9 @@
 define fn0C00_0000
 fn0C00_0000_entry:
 	sp = fp
+	Top = 0
 	// succ:  l0C00_0000
 l0C00_0000:
-<<<<<<< HEAD
-	sp = fp
-	Top = 0
-=======
->>>>>>> 6409f92e
 	call fn0C00_000F (retsize: 2;)
 	sp = sp - 2
 	Mem0[ss:sp:word16] = di
@@ -45,13 +41,9 @@
 define fn0C00_000F
 fn0C00_000F_entry:
 	sp = fp
+	Top = 0
 	// succ:  l0C00_000F
 l0C00_000F:
-<<<<<<< HEAD
-	sp = fp
-	Top = 0
-=======
->>>>>>> 6409f92e
 	Mem0[ds:di:word16] = 0x0000
 	return
 	// succ:  fn0C00_000F_exit
@@ -70,13 +62,9 @@
 define fn0C00_0014
 fn0C00_0014_entry:
 	sp = fp
+	Top = 0
 	// succ:  l0C00_0014
 l0C00_0014:
-<<<<<<< HEAD
-	sp = fp
-	Top = 0
-=======
->>>>>>> 6409f92e
 	di = di ^ di
 	SZO = cond(di)
 	C = false
