--- conflicted
+++ resolved
@@ -16,13 +16,9 @@
 define fn0C00_0000
 fn0C00_0000_entry:
 	sp = fp
+	Top = 0
 	// succ:  l0C00_0000
 l0C00_0000:
-<<<<<<< HEAD
-	sp = fp
-	Top = 0
-=======
->>>>>>> 6409f92e
 	sp = sp - 2
 	Mem0[ss:sp:word16] = bp
 	bp = sp
@@ -66,13 +62,9 @@
 define fn0C00_0020
 fn0C00_0020_entry:
 	sp = fp
+	Top = 0
 	// succ:  l0C00_0020
 l0C00_0020:
-<<<<<<< HEAD
-	sp = fp
-	Top = 0
-=======
->>>>>>> 6409f92e
 	sp = sp - 2
 	Mem0[ss:sp:word16] = bp
 	bp = sp
@@ -101,13 +93,9 @@
 define fn0C00_002E
 fn0C00_002E_entry:
 	sp = fp
+	Top = 0
 	// succ:  l0C00_002E
 l0C00_002E:
-<<<<<<< HEAD
-	sp = fp
-	Top = 0
-=======
->>>>>>> 6409f92e
 	sp = sp - 2
 	Mem0[ss:sp:word16] = bp
 	bp = sp
