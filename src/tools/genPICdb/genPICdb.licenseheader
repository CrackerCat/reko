--- conflicted
+++ resolved
@@ -1,27 +1,16 @@
 ﻿extensions: designer.cs generated.cs
 extensions: .cpp .h
 /* 
-<<<<<<< HEAD
- * Copyright (c) 2017-%CurrentYear% Christian Hostelet.
- * inspired by work from:
- * Copyright (C) 1999-%CurrentYear% John Källén.
- *
-=======
  *
  * Copyrighted (c) 2017-2020 Christian Hostelet.
  *
->>>>>>> e0bd3b76
  * The contents of this file are subject to the terms of the Common Development
  * and Distribution License (the License), or the GPL v2, or (at your option)
  * any later version. 
  * You may not use this file except in compliance with the License.
  *
-<<<<<<< HEAD
- * You can obtain a copy of the License at http://www.gnu.org/licenses/gpl-2.0.html.
-=======
  * You can obtain a copy of the License at http://www.netbeans.org/cddl.html
  * or http://www.gnu.org/licenses/gpl-2.0.html.
->>>>>>> e0bd3b76
  *
  * This program is distributed in the hope that it will be useful,
  * but WITHOUT ANY WARRANTY; without even the implied warranty of
@@ -32,13 +21,9 @@
  * along with this program; see the file COPYING.  If not, write to
  * the Free Software Foundation, 675 Mass Ave, Cambridge, MA 02139, USA.
  *
-<<<<<<< HEAD
- * If applicable, add the following below the header, with the fields
-=======
  * When distributing Covered Code, include this CDDL Header Notice in each file
  * and include the License file at http://www.netbeans.org/cddl.txt.
  * If applicable, add the following below the CDDL Header, with the fields
->>>>>>> e0bd3b76
  * enclosed by brackets [] replaced by your own identifying information:
  * "Portions Copyrighted (c) [year] [name of copyright owner]"
  *
@@ -47,27 +32,16 @@
 extensions: .cs
 #region License
 /* 
-<<<<<<< HEAD
- * Copyright (c) 2017-%CurrentYear% Christian Hostelet.
- * inspired by work from:
- * Copyright (C) 1999-%CurrentYear% John Källén.
- *
-=======
  *
  * Copyrighted (c) 2017-2020 Christian Hostelet.
  *
->>>>>>> e0bd3b76
  * The contents of this file are subject to the terms of the Common Development
  * and Distribution License (the License), or the GPL v2, or (at your option)
  * any later version. 
  * You may not use this file except in compliance with the License.
  *
-<<<<<<< HEAD
- * You can obtain a copy of the License at http://www.gnu.org/licenses/gpl-2.0.html.
-=======
  * You can obtain a copy of the License at http://www.netbeans.org/cddl.html
  * or http://www.gnu.org/licenses/gpl-2.0.html.
->>>>>>> e0bd3b76
  *
  * This program is distributed in the hope that it will be useful,
  * but WITHOUT ANY WARRANTY; without even the implied warranty of
@@ -78,34 +52,17 @@
  * along with this program; see the file COPYING.  If not, write to
  * the Free Software Foundation, 675 Mass Ave, Cambridge, MA 02139, USA.
  *
-<<<<<<< HEAD
- * If applicable, add the following below the header, with the fields
-=======
  * When distributing Covered Code, include this CDDL Header Notice in each file
  * and include the License file at http://www.netbeans.org/cddl.txt.
  * If applicable, add the following below the CDDL Header, with the fields
->>>>>>> e0bd3b76
  * enclosed by brackets [] replaced by your own identifying information:
  * "Portions Copyrighted (c) [year] [name of copyright owner]"
  *
  */
-
 #endregion
 
 extensions: .aspx .ascx
 <%-- 
-<<<<<<< HEAD
-Copyright (c) 2017-%CurrentYear% Christian Hostelet.
-inspired by work from:
-Copyright (C) 1999-%CurrentYear% John Källén.
-
-The contents of this file are subject to the terms of the Common Development
-and Distribution License (the License), or the GPL v2, or (at your option)
-any later version. 
-You may not use this file except in compliance with the License.
-
-You can obtain a copy of the License at http://www.gnu.org/licenses/gpl-2.0.html.
-=======
 Copyrighted (c) 2017-2020 Christian Hostelet.
 
 The contents of this file are subject to the terms of the Common Development
@@ -115,7 +72,6 @@
 
 You can obtain a copy of the License at http://www.netbeans.org/cddl.html
 or http://www.gnu.org/licenses/gpl-2.0.html.
->>>>>>> e0bd3b76
 
 This program is distributed in the hope that it will be useful,
 but WITHOUT ANY WARRANTY; without even the implied warranty of
@@ -126,19 +82,6 @@
 along with this program; see the file COPYING.  If not, write to
 the Free Software Foundation, 675 Mass Ave, Cambridge, MA 02139, USA.
 
-<<<<<<< HEAD
-If applicable, add the following below the header, with the fields
-enclosed by brackets [] replaced by your own identifying information:
-"Portions Copyrighted (c) [year] [name of copyright owner]"
---%>
-extensions: .vb
-#Region "License"
-' 
-' Copyright (c) 2017-%CurrentYear% Christian Hostelet.
-' inspired by work from:
-' Copyright (C) 1999-%CurrentYear% John Källén.
-'
-=======
 When distributing Covered Code, include this CDDL Header Notice in each file
 and include the License file at http://www.netbeans.org/cddl.txt.
 If applicable, add the following below the CDDL Header, with the fields
@@ -150,18 +93,13 @@
 '
 ' Copyrighted (c) 2017-2020 Christian Hostelet.
 '
->>>>>>> e0bd3b76
 ' The contents of this file are subject to the terms of the Common Development
 ' and Distribution License (the License), or the GPL v2, or (at your option)
 ' any later version. 
 ' You may not use this file except in compliance with the License.
 '
-<<<<<<< HEAD
-' You can obtain a copy of the License at http://www.gnu.org/licenses/gpl-2.0.html.
-=======
 ' You can obtain a copy of the License at http://www.netbeans.org/cddl.html
 ' or http://www.gnu.org/licenses/gpl-2.0.html.
->>>>>>> e0bd3b76
 '
 ' This program is distributed in the hope that it will be useful,
 ' but WITHOUT ANY WARRANTY; without even the implied warranty of
@@ -172,13 +110,9 @@
 ' along with this program; see the file COPYING.  If not, write to
 ' the Free Software Foundation, 675 Mass Ave, Cambridge, MA 02139, USA.
 '
-<<<<<<< HEAD
-' If applicable, add the following below the header, with the fields
-=======
 ' When distributing Covered Code, include this CDDL Header Notice in each file
 ' and include the License file at http://www.netbeans.org/cddl.txt.
 ' If applicable, add the following below the CDDL Header, with the fields
->>>>>>> e0bd3b76
 ' enclosed by brackets [] replaced by your own identifying information:
 ' "Portions Copyrighted (c) [year] [name of copyright owner]"
 '
@@ -187,25 +121,15 @@
 
 extensions:  .xml .config .xsd
 <!--
-<<<<<<< HEAD
-Copyright (c) 2017-%CurrentYear% Christian Hostelet.
-inspired by work from:
-Copyright (C) 1999-%CurrentYear% John Källén.
-=======
 Copyrighted (c) 2017-2020 Christian Hostelet.
->>>>>>> e0bd3b76
 
 The contents of this file are subject to the terms of the Common Development
 and Distribution License (the License), or the GPL v2, or (at your option)
 any later version. 
 You may not use this file except in compliance with the License.
 
-<<<<<<< HEAD
-You can obtain a copy of the License at http://www.gnu.org/licenses/gpl-2.0.html.
-=======
 You can obtain a copy of the License at http://www.netbeans.org/cddl.html
 or http://www.gnu.org/licenses/gpl-2.0.html.
->>>>>>> e0bd3b76
 
 This program is distributed in the hope that it will be useful,
 but WITHOUT ANY WARRANTY; without even the implied warranty of
@@ -216,13 +140,9 @@
 along with this program; see the file COPYING.  If not, write to
 the Free Software Foundation, 675 Mass Ave, Cambridge, MA 02139, USA.
 
-<<<<<<< HEAD
-If applicable, add the following below the header, with the fields
-=======
 When distributing Covered Code, include this CDDL Header Notice in each file
 and include the License file at http://www.netbeans.org/cddl.txt.
 If applicable, add the following below the CDDL Header, with the fields
->>>>>>> e0bd3b76
 enclosed by brackets [] replaced by your own identifying information:
 "Portions Copyrighted (c) [year] [name of copyright owner]"
 -->