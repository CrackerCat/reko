// hello_O1.h
// Generated by decompiling hello_O1
// using Reko decompiler version 0.10.2.0.

/*
// Equivalence classes ////////////
Eq_1: (struct "Globals" (1036 code t1036) (1046 code t1046) (1056 code t1056) (1066 code t1066) (11E0 (fn int32 (int32, (ptr64 (ptr64 char)), (ptr64 (ptr64 char)))) t11E0) (1280 (fn void ()) t1280) (12E0 (fn void ()) t12E0) (2074 real32 r2074) (2078 real32 r2078) (207C real32 r207C) (3DD8 (arr (ptr64 code)) a3DD8) (3FD8 (ptr64 code) _ITM_deregisterTMCloneTable_GOT) (3FE0 (ptr64 code) __libc_start_main_GOT) (3FE8 (ptr64 code) __gmon_start___GOT) (3FF0 (ptr64 code) _ITM_registerTMCloneTable_GOT) (3FF8 (ptr64 code) __cxa_finalize_GOT) (4018 (ptr64 code) puts_GOT) (4020 (ptr64 code) printf_GOT) (4028 (ptr64 code) strtof_GOT) (4030 (ptr64 code) sqrtf_GOT) (4048 byte b4048))
	globals_t (in globals @ 00000000 : (ptr64 (struct "Globals")))
Eq_7: (fn void ())
	T_7 (in rdx @ 00001010 : (ptr64 Eq_7))
	T_23 (in rtld_fini @ 000010A4 : (ptr64 (fn void ())))
Eq_9: (fn void (ptr64))
	T_9 (in __align @ 00001089 : ptr64)
	T_10 (in signature of __align @ 00000000 : void)
Eq_16: (fn int32 ((ptr64 Eq_18), int32, (ptr64 (ptr64 char)), (ptr64 Eq_21), (ptr64 Eq_22), (ptr64 Eq_7), (ptr64 void)))
	T_16 (in __libc_start_main @ 000010A4 : ptr64)
	T_17 (in signature of __libc_start_main @ 00000000 : void)
Eq_18: (fn int32 (int32, (ptr64 (ptr64 char)), (ptr64 (ptr64 char))))
	T_18 (in main @ 000010A4 : (ptr64 (fn int32 (int32, (ptr64 (ptr64 char)), (ptr64 (ptr64 char))))))
	T_25 (in 00000000000011E0 @ 000010A4 : ptr64)
Eq_21: (fn void ())
	T_21 (in init @ 000010A4 : (ptr64 (fn void ())))
	T_29 (in 0000000000001280 @ 000010A4 : ptr64)
Eq_22: (fn void ())
	T_22 (in fini @ 000010A4 : (ptr64 (fn void ())))
	T_30 (in 00000000000012E0 @ 000010A4 : ptr64)
Eq_32: (fn void ())
	T_32 (in __hlt @ 000010AA : ptr64)
	T_33 (in signature of __hlt @ 00000000 : void)
Eq_42: (union "Eq_42" (int64 u0) (uint64 u1))
	T_42 (in rsi_6 @ 000010EE : Eq_42)
	T_45 (in 0x4048<u64> - 0x4048<u64> @ 00000000 : word64)
Eq_43: (union "Eq_43" (int64 u0) (ptr64 u1))
	T_43 (in 0000000000004048 @ 000010EE : ptr64)
Eq_44: (union "Eq_44" (int64 u0) (ptr64 u1))
	T_44 (in 0000000000004048 @ 000010EE : ptr64)
Eq_47: (union "Eq_47" (int64 u0) (uint64 u1))
	T_47 (in rsi_6 >> 0x3F<64> @ 00000000 : word64)
Eq_49: (union "Eq_49" (int64 u0) (uint64 u1))
	T_49 (in rsi_6 >> 3<64> @ 00000000 : word64)
Eq_50: (union "Eq_50" (int64 u0) (uint64 u1))
	T_50 (in (rsi_6 >>u 0x3F<64>) + (rsi_6 >> 3<64>) @ 00001102 : word64)
Eq_67: (fn void ())
	T_67 (in deregister_tm_clones @ 00001147 : ptr64)
	T_68 (in signature of deregister_tm_clones @ 000010B0 : void)
Eq_76: (fn void ())
	T_76 (in register_tm_clones @ 00001160 : ptr64)
	T_77 (in signature of register_tm_clones @ 000010E0 : void)
Eq_83: (union "Eq_83" (uint32 u0) (real32 u1))
	T_83 (in SLICE(xmm0, real32, 0) @ 0000117E : real32)
Eq_106: (union "Eq_106" (real32 u0) (up32 u1))
	T_106 (in SLICE(xmm0, real32, 0) @ 000011AD : real32)
	T_107 (in 0.0F @ 000011AD : real32)
Eq_109: (fn real32 (real32))
	T_109 (in sqrtf @ 000011C7 : ptr64)
	T_110 (in signature of sqrtf @ 00000000 : void)
Eq_124: (fn real32 (word128))
	T_124 (in __fsqrt @ 000011C2 : ptr64)
	T_125 (in signature of __fsqrt @ 00000000 : void)
Eq_130: (struct "Eq_130" (8 (ptr64 char) ptr0008) (10 (ptr64 char) ptr0010))
	T_130 (in rsi @ 000011C2 : (ptr64 Eq_130))
Eq_131: (fn int32 ((ptr64 char), (ptr64 char)))
	T_131 (in printf @ 000011F8 : ptr64)
	T_132 (in signature of printf @ 00000000 : void)
Eq_140: (fn int32 ((ptr64 char)))
	T_140 (in puts @ 00001204 : ptr64)
	T_141 (in signature of puts @ 00000000 : void)
Eq_151: (fn real32 ((ptr64 char), (ptr64 (ptr64 char))))
	T_151 (in strtof @ 00001212 : ptr64)
	T_152 (in signature of strtof @ 00000000 : void)
Eq_161: (fn word128 (word128, int32))
	T_161 (in Q_rsqrt @ 00001222 : ptr64)
	T_162 (in signature of Q_rsqrt @ 00001169 : void)
Eq_167: (fn word128 (word128))
	T_167 (in lib_rsqrt @ 00001233 : ptr64)
	T_168 (in signature of lib_rsqrt @ 000011A6 : void)
Eq_173: (fn int32 ((ptr64 char), real64))
	T_173 (in printf @ 0000124F : ptr64)
	T_174 (in signature of printf @ 00000000 : void)
Eq_179: (fn int32 ((ptr64 char), real64))
	T_179 (in printf @ 0000126A : ptr64)
	T_180 (in signature of printf @ 00000000 : void)
Eq_190: (fn void ())
	T_190 (in _init @ 000012A8 : ptr64)
	T_191 (in signature of _init @ 00001000 : void)
Eq_194: (union "Eq_194" (int64 u0) (ptr64 u1))
	T_194 (in 0000000000003DE0 @ 000012A1 : ptr64)
Eq_195: (union "Eq_195" (int64 u0) (ptr64 u1))
	T_195 (in 0000000000003DD8 @ 000012A1 : ptr64)
Eq_201: (union "Eq_201" (int64 u0) (uint64 u1))
	T_201 (in rbx_43 @ 000012B3 : Eq_201)
	T_202 (in 0<u64> @ 000012B3 : uint64)
	T_208 (in rbx_43 + 1<64> @ 000012C5 : word64)
	T_209 (in rbp_31 >> 3<64> @ 00000000 : word64)
// Type Variables ////////////
globals_t: (in globals @ 00000000 : (ptr64 (struct "Globals")))
  Class: Eq_1
  DataType: (ptr64 Eq_1)
  OrigDataType: (ptr64 (struct "Globals"))
T_2: (in __gmon_start__ @ 0000100E : ptr64)
  Class: Eq_2
  DataType: word64
  OrigDataType: 
T_3: (in signature of __gmon_start__ @ 00000000 : void)
  Class: Eq_3
  DataType: Eq_3
  OrigDataType: 
T_4: (in 0<64> @ 0000100E : word64)
  Class: Eq_2
  DataType: word64
  OrigDataType: word64
T_5: (in __gmon_start__ == 0<64> @ 00000000 : bool)
  Class: Eq_5
  DataType: bool
  OrigDataType: bool
T_6: (in __gmon_start__ @ 00001010 : ptr64)
  Class: Eq_6
  DataType: (ptr64 code)
  OrigDataType: (ptr64 code)
T_7: (in rdx @ 00001010 : (ptr64 Eq_7))
  Class: Eq_7
  DataType: (ptr64 Eq_7)
  OrigDataType: (ptr64 (fn void ()))
T_8: (in dwArg00 @ 00001010 : word32)
  Class: Eq_8
  DataType: word32
  OrigDataType: word32
T_9: (in __align @ 00001089 : ptr64)
  Class: Eq_9
  DataType: (ptr64 Eq_9)
  OrigDataType: (ptr64 (fn T_15 (T_14)))
T_10: (in signature of __align @ 00000000 : void)
  Class: Eq_9
  DataType: (ptr64 Eq_9)
  OrigDataType: 
T_11: (in  @ 00001089 : word64)
  Class: Eq_11
  DataType: ptr64
  OrigDataType: 
T_12: (in fp @ 00001089 : ptr64)
  Class: Eq_12
  DataType: (ptr64 void)
  OrigDataType: (ptr64 void)
T_13: (in 8<i64> @ 00001089 : int64)
  Class: Eq_13
  DataType: int64
  OrigDataType: int64
T_14: (in fp + 8<i64> @ 00001089 : word64)
  Class: Eq_11
  DataType: ptr64
  OrigDataType: ptr64
T_15: (in __align((char *) fp + 8<i32>) @ 00001089 : void)
  Class: Eq_15
  DataType: void
  OrigDataType: void
T_16: (in __libc_start_main @ 000010A4 : ptr64)
  Class: Eq_16
  DataType: (ptr64 Eq_16)
  OrigDataType: (ptr64 (fn T_31 (T_25, T_27, T_28, T_29, T_30, T_7, T_12)))
T_17: (in signature of __libc_start_main @ 00000000 : void)
  Class: Eq_16
  DataType: (ptr64 Eq_16)
  OrigDataType: 
T_18: (in main @ 000010A4 : (ptr64 (fn int32 (int32, (ptr64 (ptr64 char)), (ptr64 (ptr64 char))))))
  Class: Eq_18
  DataType: (ptr64 Eq_18)
  OrigDataType: 
T_19: (in argc @ 000010A4 : int32)
  Class: Eq_19
  DataType: int32
  OrigDataType: 
T_20: (in ubp_av @ 000010A4 : (ptr64 (ptr64 char)))
  Class: Eq_20
  DataType: (ptr64 (ptr64 char))
  OrigDataType: 
T_21: (in init @ 000010A4 : (ptr64 (fn void ())))
  Class: Eq_21
  DataType: (ptr64 Eq_21)
  OrigDataType: 
T_22: (in fini @ 000010A4 : (ptr64 (fn void ())))
  Class: Eq_22
  DataType: (ptr64 Eq_22)
  OrigDataType: 
T_23: (in rtld_fini @ 000010A4 : (ptr64 (fn void ())))
  Class: Eq_7
  DataType: (ptr64 Eq_7)
  OrigDataType: 
T_24: (in stack_end @ 000010A4 : (ptr64 void))
  Class: Eq_12
  DataType: (ptr64 void)
  OrigDataType: 
T_25: (in 00000000000011E0 @ 000010A4 : ptr64)
  Class: Eq_18
  DataType: (ptr64 Eq_18)
  OrigDataType: (ptr64 (fn int32 (int32, (ptr64 (ptr64 char)), (ptr64 (ptr64 char)))))
T_26: (in qwArg00 @ 000010A4 : word64)
  Class: Eq_26
  DataType: word64
  OrigDataType: word64
T_27: (in SLICE(qwArg00, int32, 0) @ 000010A4 : int32)
  Class: Eq_19
  DataType: int32
  OrigDataType: int32
T_28: (in fp + 8<i64> @ 000010A4 : word64)
  Class: Eq_20
  DataType: (ptr64 (ptr64 char))
  OrigDataType: (ptr64 (ptr64 char))
T_29: (in 0000000000001280 @ 000010A4 : ptr64)
  Class: Eq_21
  DataType: (ptr64 Eq_21)
  OrigDataType: (ptr64 (fn void ()))
T_30: (in 00000000000012E0 @ 000010A4 : ptr64)
  Class: Eq_22
  DataType: (ptr64 Eq_22)
  OrigDataType: (ptr64 (fn void ()))
T_31: (in __libc_start_main(&g_t11E0, (int32) qwArg00, (char *) fp + 8<i32>, &g_t1280, &g_t12E0, rdx, fp) @ 000010A4 : int32)
  Class: Eq_31
  DataType: int32
  OrigDataType: int32
T_32: (in __hlt @ 000010AA : ptr64)
  Class: Eq_32
  DataType: (ptr64 Eq_32)
  OrigDataType: (ptr64 (fn T_34 ()))
T_33: (in signature of __hlt @ 00000000 : void)
  Class: Eq_32
  DataType: (ptr64 Eq_32)
  OrigDataType: 
T_34: (in __hlt() @ 000010AA : void)
  Class: Eq_34
  DataType: void
  OrigDataType: void
T_35: (in 0000000000004048 @ 000010C1 : ptr64)
  Class: Eq_35
  DataType: ptr64
  OrigDataType: ptr64
T_36: (in 0000000000004048 @ 000010C1 : ptr64)
  Class: Eq_35
  DataType: ptr64
  OrigDataType: ptr64
T_37: (in 0x4048<u64> == 0x4048<u64> @ 00000000 : bool)
  Class: Eq_37
  DataType: bool
  OrigDataType: bool
T_38: (in _ITM_deregisterTMCloneTable @ 000010CD : ptr64)
  Class: Eq_38
  DataType: (ptr64 code)
  OrigDataType: (ptr64 code)
T_39: (in signature of _ITM_deregisterTMCloneTable @ 00000000 : void)
  Class: Eq_39
  DataType: Eq_39
  OrigDataType: 
T_40: (in 0<64> @ 000010CD : word64)
  Class: Eq_38
  DataType: (ptr64 code)
  OrigDataType: word64
T_41: (in _ITM_deregisterTMCloneTable == null @ 00000000 : bool)
  Class: Eq_41
  DataType: bool
  OrigDataType: bool
T_42: (in rsi_6 @ 000010EE : Eq_42)
  Class: Eq_42
  DataType: Eq_42
  OrigDataType: (union (int64 u0) (uint64 u1))
T_43: (in 0000000000004048 @ 000010EE : ptr64)
  Class: Eq_43
  DataType: int64
  OrigDataType: (union (int64 u0) (ptr64 u1))
T_44: (in 0000000000004048 @ 000010EE : ptr64)
  Class: Eq_44
  DataType: int64
  OrigDataType: (union (int64 u1) (ptr64 u0))
T_45: (in 0x4048<u64> - 0x4048<u64> @ 00000000 : word64)
  Class: Eq_42
  DataType: Eq_42
  OrigDataType: int64
T_46: (in 0x3F<64> @ 00001102 : word64)
  Class: Eq_46
  DataType: word64
  OrigDataType: word64
T_47: (in rsi_6 >> 0x3F<64> @ 00000000 : word64)
  Class: Eq_47
  DataType: Eq_47
  OrigDataType: (union (int64 u1) (uint64 u0))
T_48: (in 3<64> @ 00001102 : word64)
  Class: Eq_48
  DataType: word64
  OrigDataType: word64
T_49: (in rsi_6 >> 3<64> @ 00000000 : word64)
  Class: Eq_49
  DataType: Eq_49
  OrigDataType: (union (int64 u1) (uint64 u0))
T_50: (in (rsi_6 >>u 0x3F<64>) + (rsi_6 >> 3<64>) @ 00001102 : word64)
  Class: Eq_50
  DataType: Eq_50
  OrigDataType: (union (int64 u1) (uint64 u0))
T_51: (in 1<64> @ 00001102 : word64)
  Class: Eq_51
  DataType: word64
  OrigDataType: word64
T_52: (in (rsi_6 >>u 0x3F<64>) + (rsi_6 >> 3<64>) >> 1<64> @ 00001102 : word64)
  Class: Eq_52
  DataType: int64
  OrigDataType: int64
T_53: (in 0<64> @ 00001102 : word64)
  Class: Eq_52
  DataType: int64
  OrigDataType: word64
T_54: (in (rsi_6 >>u 0x3F<64>) + (rsi_6 >> 3<64>) >> 1<64> == 0<64> @ 00001102 : bool)
  Class: Eq_54
  DataType: bool
  OrigDataType: bool
T_55: (in _ITM_registerTMCloneTable @ 0000110E : ptr64)
  Class: Eq_55
  DataType: (ptr64 code)
  OrigDataType: (ptr64 code)
T_56: (in signature of _ITM_registerTMCloneTable @ 00000000 : void)
  Class: Eq_56
  DataType: Eq_56
  OrigDataType: 
T_57: (in 0<64> @ 0000110E : word64)
  Class: Eq_55
  DataType: (ptr64 code)
  OrigDataType: word64
T_58: (in _ITM_registerTMCloneTable == null @ 00000000 : bool)
  Class: Eq_58
  DataType: bool
  OrigDataType: bool
T_59: (in 0000000000004048 @ 0000112B : ptr64)
  Class: Eq_59
  DataType: (ptr64 byte)
  OrigDataType: (ptr64 (struct (0 T_60 t0000)))
T_60: (in Mem0[0x0000000000004048<p64>:byte] @ 0000112B : byte)
  Class: Eq_60
  DataType: byte
  OrigDataType: byte
T_61: (in 0<8> @ 0000112B : byte)
  Class: Eq_60
  DataType: byte
  OrigDataType: byte
T_62: (in g_b4048 != 0<8> @ 00000000 : bool)
  Class: Eq_62
  DataType: bool
  OrigDataType: bool
T_63: (in __cxa_finalize @ 00001139 : ptr64)
  Class: Eq_63
  DataType: word64
  OrigDataType: 
T_64: (in signature of __cxa_finalize @ 00000000 : void)
  Class: Eq_64
  DataType: Eq_64
  OrigDataType: 
T_65: (in 0<64> @ 00001139 : word64)
  Class: Eq_63
  DataType: word64
  OrigDataType: word64
T_66: (in __cxa_finalize == 0<64> @ 00000000 : bool)
  Class: Eq_66
  DataType: bool
  OrigDataType: bool
T_67: (in deregister_tm_clones @ 00001147 : ptr64)
  Class: Eq_67
  DataType: (ptr64 Eq_67)
  OrigDataType: (ptr64 (fn T_69 ()))
T_68: (in signature of deregister_tm_clones @ 000010B0 : void)
  Class: Eq_67
  DataType: (ptr64 Eq_67)
  OrigDataType: 
T_69: (in deregister_tm_clones() @ 00001147 : void)
  Class: Eq_69
  DataType: void
  OrigDataType: void
T_70: (in 1<8> @ 0000114C : byte)
  Class: Eq_60
  DataType: byte
  OrigDataType: byte
T_71: (in 0000000000004048 @ 0000114C : ptr64)
  Class: Eq_71
  DataType: (ptr64 byte)
  OrigDataType: (ptr64 (struct (0 T_72 t0000)))
T_72: (in Mem22[0x0000000000004048<p64>:byte] @ 0000114C : byte)
  Class: Eq_60
  DataType: byte
  OrigDataType: byte
T_73: (in rax_27 @ 00001142 : word64)
  Class: Eq_73
  DataType: word64
  OrigDataType: word64
T_74: (in __cxa_finalize @ 00001142 : ptr64)
  Class: Eq_74
  DataType: (ptr64 code)
  OrigDataType: (ptr64 code)
T_75: (in signature of __cxa_finalize @ 00000000 : void)
  Class: Eq_75
  DataType: Eq_75
  OrigDataType: 
T_76: (in register_tm_clones @ 00001160 : ptr64)
  Class: Eq_76
  DataType: (ptr64 Eq_76)
  OrigDataType: (ptr64 (fn T_78 ()))
T_77: (in signature of register_tm_clones @ 000010E0 : void)
  Class: Eq_76
  DataType: (ptr64 Eq_76)
  OrigDataType: 
T_78: (in register_tm_clones() @ 00001160 : void)
  Class: Eq_78
  DataType: void
  OrigDataType: void
T_79: (in xmm0 @ 00001160 : word128)
  Class: Eq_79
  DataType: word128
  OrigDataType: word128
T_80: (in dwArg00 @ 00001160 : int32)
  Class: Eq_80
  DataType: int32
  OrigDataType: int32
T_81: (in xmm2_16 @ 0000117E : word128)
  Class: Eq_81
  DataType: word128
  OrigDataType: word128
T_82: (in 0x5F3759DF<32> @ 0000117E : word32)
  Class: Eq_82
  DataType: word32
  OrigDataType: word32
T_83: (in SLICE(xmm0, real32, 0) @ 0000117E : real32)
  Class: Eq_83
  DataType: Eq_83
  OrigDataType: (union (uint32 u1) (real32 u0))
T_84: (in SEQ(dwArg00, SLICE(xmm0, real32, 0)) @ 0000117E : word64)
  Class: Eq_84
  DataType: int64
  OrigDataType: int64
T_85: (in 1<64> @ 0000117E : word64)
  Class: Eq_85
  DataType: word64
  OrigDataType: word64
T_86: (in SEQ(dwArg00, (real32) xmm0) >> 1<64> @ 00000000 : word64)
  Class: Eq_86
  DataType: int64
  OrigDataType: int64
T_87: (in SLICE(SEQ(dwArg00, SLICE(xmm0, real32, 0)) >> 1<64>, word32, 0) @ 0000117E : word32)
  Class: Eq_87
  DataType: word32
  OrigDataType: word32
T_88: (in 0x5F3759DF<32> - (word32) (SEQ(dwArg00, (real32) xmm0) >> 1<64>) @ 00000000 : word32)
  Class: Eq_88
  DataType: word32
  OrigDataType: word32
T_89: (in CONVERT(0x5F3759DF<32> - SLICE(SEQ(dwArg00, SLICE(xmm0, real32, 0)) >> 1<64>, word32, 0), word32, word128) @ 0000117E : word128)
  Class: Eq_81
  DataType: word128
  OrigDataType: word128
T_90: (in 0<96> @ 000011A5 : word96)
  Class: Eq_90
  DataType: word96
  OrigDataType: word96
T_91: (in 0000000000002078 @ 000011A5 : ptr64)
  Class: Eq_91
  DataType: (ptr64 real32)
  OrigDataType: (ptr64 (struct (0 T_92 t0000)))
T_92: (in Mem5[0x0000000000002078<p64>:real32] @ 000011A5 : real32)
  Class: Eq_92
  DataType: real32
  OrigDataType: real32
T_93: (in SLICE(xmm0, real32, 0) @ 000011A5 : real32)
  Class: Eq_93
  DataType: real32
  OrigDataType: real32
T_94: (in 0000000000002074 @ 000011A5 : ptr64)
  Class: Eq_94
  DataType: (ptr64 real32)
  OrigDataType: (ptr64 (struct (0 T_95 t0000)))
T_95: (in Mem5[0x0000000000002074<p64>:real32] @ 000011A5 : real32)
  Class: Eq_95
  DataType: real32
  OrigDataType: real32
T_96: (in (real32) xmm0 * g_r2074 @ 00000000 : real32)
  Class: Eq_96
  DataType: real32
  OrigDataType: real32
T_97: (in SLICE(xmm2_16, real32, 0) @ 000011A5 : real32)
  Class: Eq_97
  DataType: real32
  OrigDataType: real32
T_98: (in (real32) xmm0 * g_r2074 * (real32) xmm2_16 @ 00000000 : real32)
  Class: Eq_98
  DataType: real32
  OrigDataType: real32
<<<<<<< HEAD
T_99: (in (real32) xmm0 * 0.5F @ 00000000 : real32)
=======
T_99: (in SLICE(xmm2_16, real32, 0) @ 000011A5 : real32)
>>>>>>> ae157181
  Class: Eq_99
  DataType: real32
  OrigDataType: real32
T_100: (in (real32) xmm0 * g_r2074 * (real32) xmm2_16 * (real32) xmm2_16 @ 00000000 : real32)
  Class: Eq_100
  DataType: real32
  OrigDataType: real32
<<<<<<< HEAD
T_101: (in (real32) xmm0 * 0.5F * (real32) xmm2_16 @ 00000000 : real32)
=======
T_101: (in g_r2078 - (((real32) xmm0 * g_r2074) * (real32) xmm2_16) * (real32) xmm2_16 @ 00000000 : real32)
>>>>>>> ae157181
  Class: Eq_101
  DataType: real32
  OrigDataType: real32
T_102: (in SLICE(xmm2_16, real32, 0) @ 000011A5 : real32)
  Class: Eq_102
  DataType: real32
  OrigDataType: real32
<<<<<<< HEAD
T_103: (in (real32) xmm0 * 0.5F * (real32) xmm2_16 * (real32) xmm2_16 @ 00000000 : real32)
  Class: Eq_103
  DataType: real32
  OrigDataType: real32
T_104: (in (real32) xmm1_26 - (((real32) xmm0 * 0.5F) * (real32) xmm2_16) * (real32) xmm2_16 @ 00000000 : real32)
  Class: Eq_104
  DataType: real32
  OrigDataType: real32
T_105: (in SLICE(xmm2_16, real32, 0) @ 000011A5 : real32)
  Class: Eq_105
  DataType: real32
  OrigDataType: real32
T_106: (in ((real32) xmm1_26 - (((real32) xmm0 * 0.5F) * (real32) xmm2_16) * (real32) xmm2_16) * (real32) xmm2_16 @ 00000000 : real32)
  Class: Eq_106
  DataType: real32
  OrigDataType: real32
T_107: (in SEQ(SLICE(xmm1_26, word96, 32), (SLICE(xmm1_26, real32, 0) - ((SLICE(xmm0, real32, 0) * Mem5[0x0000000000002074<p64>:real32]) * SLICE(xmm2_16, real32, 0)) * SLICE(xmm2_16, real32, 0)) * SLICE(xmm2_16, real32, 0)) @ 000011A5 : word128)
=======
T_103: (in (g_r2078 - (((real32) xmm0 * g_r2074) * (real32) xmm2_16) * (real32) xmm2_16) * (real32) xmm2_16 @ 00000000 : real32)
  Class: Eq_103
  DataType: real32
  OrigDataType: real32
T_104: (in SEQ(0<96>, (Mem5[0x0000000000002078<p64>:real32] - ((SLICE(xmm0, real32, 0) * Mem5[0x0000000000002074<p64>:real32]) * SLICE(xmm2_16, real32, 0)) * SLICE(xmm2_16, real32, 0)) * SLICE(xmm2_16, real32, 0)) @ 000011A5 : word128)
>>>>>>> ae157181
  Class: Eq_79
  DataType: word128
  OrigDataType: word128
T_105: (in xmm0 @ 000011A5 : word128)
  Class: Eq_105
  DataType: word128
  OrigDataType: word128
T_106: (in SLICE(xmm0, real32, 0) @ 000011AD : real32)
  Class: Eq_106
  DataType: Eq_106
  OrigDataType: (union (real32 u0) (up32 u1))
T_107: (in 0.0F @ 000011AD : real32)
  Class: Eq_106
  DataType: real32
  OrigDataType: (union (real32 u0) (up32 u1))
T_108: (in (real32) xmm0 < 0.0F @ 00000000 : bool)
  Class: Eq_108
  DataType: bool
  OrigDataType: bool
T_109: (in sqrtf @ 000011C7 : ptr64)
  Class: Eq_109
  DataType: (ptr64 Eq_109)
  OrigDataType: (ptr64 (fn T_113 (T_111)))
T_110: (in signature of sqrtf @ 00000000 : void)
  Class: Eq_109
  DataType: (ptr64 Eq_109)
  OrigDataType: 
T_111: (in xmm0 @ 000011C7 : real32)
  Class: Eq_111
  DataType: real32
  OrigDataType: 
T_112: (in SLICE(xmm0, real32, 0) @ 000011C7 : real32)
  Class: Eq_111
  DataType: real32
  OrigDataType: real32
T_113: (in sqrtf((real32) xmm0) @ 000011C7 : real32)
  Class: Eq_113
  DataType: real32
  OrigDataType: real32
T_114: (in 0<96> @ 000011DF : word96)
  Class: Eq_114
  DataType: word96
  OrigDataType: word96
T_115: (in 000000000000207C @ 000011DF : ptr64)
  Class: Eq_115
  DataType: (ptr64 real32)
  OrigDataType: (ptr64 (struct (0 T_116 t0000)))
T_116: (in Mem0[0x000000000000207C<p64>:real32] @ 000011DF : real32)
  Class: Eq_116
  DataType: real32
  OrigDataType: real32
T_117: (in SLICE(xmm0, real32, 0) @ 000011DF : real32)
  Class: Eq_111
  DataType: real32
  OrigDataType: real32
T_118: (in sqrtf((real32) xmm0) @ 000011DF : real32)
  Class: Eq_113
  DataType: real32
  OrigDataType: real32
T_119: (in g_r207C / sqrtf((real32) xmm0) @ 00000000 : real32)
  Class: Eq_119
  DataType: real32
  OrigDataType: real32
T_120: (in SEQ(0<96>, Mem0[0x000000000000207C<p64>:real32] / sqrtf((real32) xmm0)) @ 000011DF : word128)
  Class: Eq_105
  DataType: word128
  OrigDataType: word128
T_121: (in 0<96> @ 000011C2 : word96)
  Class: Eq_121
  DataType: word96
  OrigDataType: word96
T_122: (in 000000000000207C @ 000011C2 : ptr64)
  Class: Eq_122
  DataType: (ptr64 real32)
  OrigDataType: (ptr64 (struct (0 T_123 t0000)))
T_123: (in Mem0[0x000000000000207C<p64>:real32] @ 000011C2 : real32)
  Class: Eq_116
  DataType: real32
  OrigDataType: real32
T_124: (in __fsqrt @ 000011C2 : ptr64)
  Class: Eq_124
  DataType: (ptr64 Eq_124)
  OrigDataType: (ptr64 (fn T_127 (T_105)))
T_125: (in signature of __fsqrt @ 00000000 : void)
  Class: Eq_124
  DataType: (ptr64 Eq_124)
  OrigDataType: 
T_126: (in  @ 000011C2 : word128)
  Class: Eq_105
  DataType: word128
  OrigDataType: 
T_127: (in __fsqrt(xmm0) @ 000011C2 : real32)
  Class: Eq_127
  DataType: real32
  OrigDataType: real32
T_128: (in g_r207C / __fsqrt(xmm0) @ 00000000 : real32)
  Class: Eq_128
  DataType: real32
  OrigDataType: real32
T_129: (in SEQ(0<96>, Mem0[0x000000000000207C<p64>:real32] / __fsqrt(xmm0)) @ 000011C2 : word128)
  Class: Eq_105
  DataType: word128
  OrigDataType: word128
T_130: (in rsi @ 000011C2 : (ptr64 Eq_130))
  Class: Eq_130
  DataType: (ptr64 Eq_130)
  OrigDataType: (ptr64 (struct (8 T_138 t0008) (10 T_148 t0010)))
T_131: (in printf @ 000011F8 : ptr64)
  Class: Eq_131
  DataType: (ptr64 Eq_131)
  OrigDataType: (ptr64 (fn T_139 (T_135, T_138)))
T_132: (in signature of printf @ 00000000 : void)
  Class: Eq_131
  DataType: (ptr64 Eq_131)
  OrigDataType: 
T_133: (in format @ 000011F8 : (ptr64 char))
  Class: Eq_133
  DataType: (ptr64 char)
  OrigDataType: 
T_134: (in  @ 000011F8 : (ptr64 char))
  Class: Eq_134
  DataType: (ptr64 char)
  OrigDataType: 
T_135: (in 0000000000002008 @ 000011F8 : ptr64)
  Class: Eq_133
  DataType: (ptr64 char)
  OrigDataType: (ptr64 char)
T_136: (in 8<64> @ 000011F8 : word64)
  Class: Eq_136
  DataType: word64
  OrigDataType: word64
T_137: (in rsi + 8<64> @ 000011F8 : word64)
  Class: Eq_137
  DataType: word64
  OrigDataType: word64
T_138: (in Mem6[rsi + 8<64>:word64] @ 000011F8 : word64)
  Class: Eq_134
  DataType: (ptr64 char)
  OrigDataType: (ptr64 char)
T_139: (in printf("Hello %s, I'm inside an archive.\n", rsi->ptr0008) @ 000011F8 : int32)
  Class: Eq_139
  DataType: int32
  OrigDataType: int32
T_140: (in puts @ 00001204 : ptr64)
  Class: Eq_140
  DataType: (ptr64 Eq_140)
  OrigDataType: (ptr64 (fn T_144 (T_143)))
T_141: (in signature of puts @ 00000000 : void)
  Class: Eq_140
  DataType: (ptr64 Eq_140)
  OrigDataType: 
T_142: (in s @ 00001204 : (ptr64 char))
  Class: Eq_142
  DataType: (ptr64 char)
  OrigDataType: 
T_143: (in 0000000000002030 @ 00001204 : ptr64)
  Class: Eq_142
  DataType: (ptr64 char)
  OrigDataType: (ptr64 char)
T_144: (in puts("Inverse square root computation.") @ 00001204 : int32)
  Class: Eq_144
  DataType: int32
  OrigDataType: int32
T_145: (in rdi_18 @ 00001209 : (ptr64 char))
  Class: Eq_145
  DataType: (ptr64 char)
  OrigDataType: (ptr64 char)
T_146: (in 0x10<64> @ 00001209 : word64)
  Class: Eq_146
  DataType: word64
  OrigDataType: word64
T_147: (in rsi + 0x10<64> @ 00001209 : word64)
  Class: Eq_147
  DataType: ptr64
  OrigDataType: ptr64
T_148: (in Mem6[rsi + 0x10<64>:word64] @ 00001209 : word64)
  Class: Eq_145
  DataType: (ptr64 char)
  OrigDataType: word64
T_149: (in xmm0_21 @ 00001212 : word128)
  Class: Eq_79
  DataType: word128
  OrigDataType: word128
T_150: (in 0<96> @ 00001212 : word96)
  Class: Eq_150
  DataType: word96
  OrigDataType: word96
T_151: (in strtof @ 00001212 : ptr64)
  Class: Eq_151
  DataType: (ptr64 Eq_151)
  OrigDataType: (ptr64 (fn T_156 (T_145, T_155)))
T_152: (in signature of strtof @ 00000000 : void)
  Class: Eq_151
  DataType: (ptr64 Eq_151)
  OrigDataType: 
T_153: (in str @ 00001212 : (ptr64 char))
  Class: Eq_145
  DataType: (ptr64 char)
  OrigDataType: 
T_154: (in endptr @ 00001212 : (ptr64 (ptr64 char)))
  Class: Eq_154
  DataType: (ptr64 (ptr64 char))
  OrigDataType: 
T_155: (in 0<u64> @ 00001212 : uint64)
  Class: Eq_154
  DataType: (ptr64 (ptr64 char))
  OrigDataType: (ptr64 (ptr64 char))
T_156: (in strtof(rdi_18, null) @ 00001212 : real32)
  Class: Eq_156
  DataType: real32
  OrigDataType: real32
T_157: (in SEQ(0<96>, strtof(rdi_18, null)) @ 00001212 : word128)
  Class: Eq_79
  DataType: word128
  OrigDataType: word128
T_158: (in rLoc10_61 @ 00001217 : real32)
  Class: Eq_156
  DataType: real32
  OrigDataType: real32
T_159: (in strtof(rdi_18, null) @ 00001217 : real32)
  Class: Eq_156
  DataType: real32
  OrigDataType: real32
T_160: (in rLoc0C_63 @ 00001222 : real32)
  Class: Eq_160
  DataType: real32
  OrigDataType: real32
T_161: (in Q_rsqrt @ 00001222 : ptr64)
  Class: Eq_161
  DataType: (ptr64 Eq_161)
  OrigDataType: (ptr64 (fn T_164 (T_149, T_163)))
T_162: (in signature of Q_rsqrt @ 00001169 : void)
  Class: Eq_161
  DataType: (ptr64 Eq_161)
  OrigDataType: 
T_163: (in dwLoc20 @ 00001222 : word32)
  Class: Eq_80
  DataType: int32
  OrigDataType: word32
T_164: (in Q_rsqrt(xmm0_21, dwLoc20) @ 00001222 : word128)
  Class: Eq_164
  DataType: word128
  OrigDataType: word128
T_165: (in SLICE(Q_rsqrt(xmm0_21, dwLoc20), real32, 0) @ 00001222 : real32)
  Class: Eq_160
  DataType: real32
  OrigDataType: real32
T_166: (in rLoc10_64 @ 00001233 : real32)
  Class: Eq_166
  DataType: real32
  OrigDataType: real32
T_167: (in lib_rsqrt @ 00001233 : ptr64)
  Class: Eq_167
  DataType: (ptr64 Eq_167)
  OrigDataType: (ptr64 (fn T_171 (T_170)))
T_168: (in signature of lib_rsqrt @ 000011A6 : void)
  Class: Eq_167
  DataType: (ptr64 Eq_167)
  OrigDataType: 
T_169: (in 0<96> @ 00001233 : word96)
  Class: Eq_169
  DataType: word96
  OrigDataType: word96
T_170: (in SEQ(0<96>, rLoc10_61) @ 00001233 : word128)
  Class: Eq_105
  DataType: word128
  OrigDataType: word128
T_171: (in lib_rsqrt(SEQ(0<96>, rLoc10_61)) @ 00001233 : word128)
  Class: Eq_171
  DataType: word128
  OrigDataType: word128
T_172: (in SLICE(lib_rsqrt(SEQ(0<96>, rLoc10_61)), real32, 0) @ 00001233 : real32)
  Class: Eq_166
  DataType: real32
  OrigDataType: real32
T_173: (in printf @ 0000124F : ptr64)
  Class: Eq_173
  DataType: (ptr64 Eq_173)
  OrigDataType: (ptr64 (fn T_178 (T_176, T_177)))
T_174: (in signature of printf @ 00000000 : void)
  Class: Eq_173
  DataType: (ptr64 Eq_173)
  OrigDataType: 
T_175: (in  @ 0000124F : real64)
  Class: Eq_175
  DataType: real64
  OrigDataType: 
T_176: (in 0000000000002051 @ 0000124F : ptr64)
  Class: Eq_133
  DataType: (ptr64 char)
  OrigDataType: (ptr64 char)
T_177: (in CONVERT(rLoc0C_63, real32, real64) @ 0000124F : real64)
  Class: Eq_175
  DataType: real64
  OrigDataType: real64
T_178: (in printf("    Quick:   %g\n", (real64) rLoc0C_63) @ 0000124F : int32)
  Class: Eq_178
  DataType: int32
  OrigDataType: int32
T_179: (in printf @ 0000126A : ptr64)
  Class: Eq_179
  DataType: (ptr64 Eq_179)
  OrigDataType: (ptr64 (fn T_184 (T_182, T_183)))
T_180: (in signature of printf @ 00000000 : void)
  Class: Eq_179
  DataType: (ptr64 Eq_179)
  OrigDataType: 
T_181: (in  @ 0000126A : real64)
  Class: Eq_181
  DataType: real64
  OrigDataType: 
T_182: (in 0000000000002062 @ 0000126A : ptr64)
  Class: Eq_133
  DataType: (ptr64 char)
  OrigDataType: (ptr64 char)
T_183: (in CONVERT(rLoc10_64, real32, real64) @ 0000126A : real64)
  Class: Eq_181
  DataType: real64
  OrigDataType: real64
T_184: (in printf("    Library: %g\n", (real64) rLoc10_64) @ 0000126A : int32)
  Class: Eq_184
  DataType: int32
  OrigDataType: int32
T_185: (in rdx @ 00001274 : word64)
  Class: Eq_185
  DataType: word64
  OrigDataType: word64
T_186: (in rsi @ 00001274 : word64)
  Class: Eq_186
  DataType: word64
  OrigDataType: word64
T_187: (in edi @ 00001274 : word32)
  Class: Eq_187
  DataType: word32
  OrigDataType: word32
T_188: (in rdi @ 00001280 : word64)
  Class: Eq_188
  DataType: word64
  OrigDataType: word64
T_189: (in SLICE(rdi, word32, 0) @ 00001280 : word32)
  Class: Eq_187
  DataType: word32
  OrigDataType: word32
T_190: (in _init @ 000012A8 : ptr64)
  Class: Eq_190
  DataType: (ptr64 Eq_190)
  OrigDataType: (ptr64 (fn T_192 ()))
T_191: (in signature of _init @ 00001000 : void)
  Class: Eq_190
  DataType: (ptr64 Eq_190)
  OrigDataType: 
T_192: (in _init() @ 000012A8 : void)
  Class: Eq_192
  DataType: void
  OrigDataType: void
T_193: (in rbp_31 @ 000012A1 : int64)
  Class: Eq_193
  DataType: int64
  OrigDataType: int64
T_194: (in 0000000000003DE0 @ 000012A1 : ptr64)
  Class: Eq_194
  DataType: int64
  OrigDataType: (union (int64 u0) (ptr64 u1))
T_195: (in 0000000000003DD8 @ 000012A1 : ptr64)
  Class: Eq_195
  DataType: int64
  OrigDataType: (union (int64 u1) (ptr64 u0))
T_196: (in 0x3DE0<u64> - 0x3DD8<u64> @ 00000000 : word64)
  Class: Eq_193
  DataType: int64
  OrigDataType: int64
T_197: (in 3<64> @ 000012B1 : word64)
  Class: Eq_197
  DataType: word64
  OrigDataType: word64
T_198: (in rbp_31 >> 3<64> @ 00000000 : word64)
  Class: Eq_198
  DataType: int64
  OrigDataType: int64
T_199: (in 0<64> @ 000012B1 : word64)
  Class: Eq_198
  DataType: int64
  OrigDataType: word64
T_200: (in rbp_31 >> 3<64> == 0<64> @ 00000000 : bool)
  Class: Eq_200
  DataType: bool
  OrigDataType: bool
T_201: (in rbx_43 @ 000012B3 : Eq_201)
  Class: Eq_201
  DataType: Eq_201
  OrigDataType: word64
T_202: (in 0<u64> @ 000012B3 : uint64)
  Class: Eq_201
  DataType: uint64
  OrigDataType: uint64
T_203: (in 0000000000003DD8 @ 000012C1 : ptr64)
  Class: Eq_203
  DataType: (ptr64 (arr (ptr64 code)))
  OrigDataType: (ptr64 (struct (0 (arr T_211) a0000)))
T_204: (in 8<64> @ 000012C1 : word64)
  Class: Eq_204
  DataType: ui64
  OrigDataType: ui64
T_205: (in rbx_43 * 8<64> @ 00000000 : word64)
  Class: Eq_205
  DataType: ui64
  OrigDataType: ui64
T_206: (in 0x0000000000003DD8<p64>[rbx_43 * 8<64>] @ 000012C1 : word64)
  Class: Eq_206
  DataType: (ptr64 code)
  OrigDataType: (ptr64 code)
T_207: (in 1<64> @ 000012C5 : word64)
  Class: Eq_207
  DataType: word64
  OrigDataType: word64
T_208: (in rbx_43 + 1<64> @ 000012C5 : word64)
  Class: Eq_201
  DataType: Eq_201
  OrigDataType: uint64
T_209: (in rbp_31 >> 3<64> @ 00000000 : word64)
  Class: Eq_201
  DataType: Eq_201
  OrigDataType: int64
T_210: (in rbp_31 >> 3<64> != rbx_43 @ 00000000 : bool)
  Class: Eq_210
  DataType: bool
  OrigDataType: bool
T_211:
  Class: Eq_211
  DataType: (ptr64 code)
  OrigDataType: (struct 0008 (0 T_206 t0000))
*/
typedef Eq_1Eq_1Eq_1struct Globals {
	<anonymous> t1036;	// 1036
	<anonymous> t1046;	// 1046
	<anonymous> t1056;	// 1056
	<anonymous> t1066;	// 1066
	int32 t11E0(int32 rdi, char ** rsi, char ** rdx);	// 11E0
	void t1280();	// 1280
	void t12E0();	// 12E0
	real32 r2074;	// 2074
	real32 r2078;	// 2078
	real32 r207C;	// 207C
	<anonymous> * a3DD8[];	// 3DD8
	<anonymous> * _ITM_deregisterTMCloneTable_GOT;	// 3FD8
	<anonymous> * __libc_start_main_GOT;	// 3FE0
	<anonymous> * __gmon_start___GOT;	// 3FE8
	<anonymous> * _ITM_registerTMCloneTable_GOT;	// 3FF0
	<anonymous> * __cxa_finalize_GOT;	// 3FF8
	<anonymous> * puts_GOT;	// 4018
	<anonymous> * printf_GOT;	// 4020
	<anonymous> * strtof_GOT;	// 4028
	<anonymous> * sqrtf_GOT;	// 4030
	byte b4048;	// 4048
} Eq_1;

typedef void (Eq_7)();

typedef void (Eq_9)(ptr64);

typedef int32 (Eq_16)( *, int32, char * *,  *,  *,  *, void);

typedef int32 (Eq_18)(int32 rdi, char * * rsi, char * * rdx);

typedef void (Eq_21)();

typedef void (Eq_22)();

typedef void (Eq_32)();

typedef union Eq_42 {
	int64 u0;
	uint64 u1;
} Eq_42;

typedef union Eq_43 {
	int64 u0;
	ptr64 u1;
} Eq_43;

typedef union Eq_44 {
	int64 u0;
	ptr64 u1;
} Eq_44;

typedef union Eq_47 {
	int64 u0;
	uint64 u1;
} Eq_47;

typedef union Eq_49 {
	int64 u0;
	uint64 u1;
} Eq_49;

typedef union Eq_50 {
	int64 u0;
	uint64 u1;
} Eq_50;

typedef void (Eq_67)();

typedef void (Eq_76)();

typedef union Eq_83 {
	uint32 u0;
	real32 u1;
} Eq_83;

typedef union Eq_106 {
	real32 u0;
	up32 u1;
} Eq_106;

typedef real32 (Eq_109)(real32);

typedef real32 (Eq_124)(word128);

typedef struct Eq_130 {
	char * ptr0008;	// 8
	char * ptr0010;	// 10
} Eq_130;

typedef int32 (Eq_131)(char *, char *);

typedef int32 (Eq_140)(char *);

typedef real32 (Eq_151)(char *, char * *);

typedef word128 (Eq_161)(word128, int32);

typedef word128 (Eq_167)(word128);

typedef int32 (Eq_173)(char *, real64);

typedef int32 (Eq_179)(char *, real64);

typedef void (Eq_190)();

typedef union Eq_194 {
	int64 u0;
	ptr64 u1;
} Eq_194;

typedef union Eq_195 {
	int64 u0;
	ptr64 u1;
} Eq_195;

typedef union Eq_201 {
	int64 u0;
	uint64 u1;
} Eq_201;
<|MERGE_RESOLUTION|>--- conflicted
+++ resolved
@@ -473,7 +473,7 @@
   Class: Eq_95
   DataType: real32
   OrigDataType: real32
-T_96: (in (real32) xmm0 * g_r2074 @ 00000000 : real32)
+T_96: (in (real32) xmm0 * 0.5F @ 00000000 : real32)
   Class: Eq_96
   DataType: real32
   OrigDataType: real32
@@ -481,27 +481,19 @@
   Class: Eq_97
   DataType: real32
   OrigDataType: real32
-T_98: (in (real32) xmm0 * g_r2074 * (real32) xmm2_16 @ 00000000 : real32)
+T_98: (in (real32) xmm0 * 0.5F * (real32) xmm2_16 @ 00000000 : real32)
   Class: Eq_98
   DataType: real32
   OrigDataType: real32
-<<<<<<< HEAD
-T_99: (in (real32) xmm0 * 0.5F @ 00000000 : real32)
-=======
 T_99: (in SLICE(xmm2_16, real32, 0) @ 000011A5 : real32)
->>>>>>> ae157181
   Class: Eq_99
   DataType: real32
   OrigDataType: real32
-T_100: (in (real32) xmm0 * g_r2074 * (real32) xmm2_16 * (real32) xmm2_16 @ 00000000 : real32)
+T_100: (in (real32) xmm0 * 0.5F * (real32) xmm2_16 * (real32) xmm2_16 @ 00000000 : real32)
   Class: Eq_100
   DataType: real32
   OrigDataType: real32
-<<<<<<< HEAD
-T_101: (in (real32) xmm0 * 0.5F * (real32) xmm2_16 @ 00000000 : real32)
-=======
-T_101: (in g_r2078 - (((real32) xmm0 * g_r2074) * (real32) xmm2_16) * (real32) xmm2_16 @ 00000000 : real32)
->>>>>>> ae157181
+T_101: (in 1.5F - (((real32) xmm0 * 0.5F) * (real32) xmm2_16) * (real32) xmm2_16 @ 00000000 : real32)
   Class: Eq_101
   DataType: real32
   OrigDataType: real32
@@ -509,31 +501,11 @@
   Class: Eq_102
   DataType: real32
   OrigDataType: real32
-<<<<<<< HEAD
-T_103: (in (real32) xmm0 * 0.5F * (real32) xmm2_16 * (real32) xmm2_16 @ 00000000 : real32)
+T_103: (in (1.5F - (((real32) xmm0 * 0.5F) * (real32) xmm2_16) * (real32) xmm2_16) * (real32) xmm2_16 @ 00000000 : real32)
   Class: Eq_103
   DataType: real32
   OrigDataType: real32
-T_104: (in (real32) xmm1_26 - (((real32) xmm0 * 0.5F) * (real32) xmm2_16) * (real32) xmm2_16 @ 00000000 : real32)
-  Class: Eq_104
-  DataType: real32
-  OrigDataType: real32
-T_105: (in SLICE(xmm2_16, real32, 0) @ 000011A5 : real32)
-  Class: Eq_105
-  DataType: real32
-  OrigDataType: real32
-T_106: (in ((real32) xmm1_26 - (((real32) xmm0 * 0.5F) * (real32) xmm2_16) * (real32) xmm2_16) * (real32) xmm2_16 @ 00000000 : real32)
-  Class: Eq_106
-  DataType: real32
-  OrigDataType: real32
-T_107: (in SEQ(SLICE(xmm1_26, word96, 32), (SLICE(xmm1_26, real32, 0) - ((SLICE(xmm0, real32, 0) * Mem5[0x0000000000002074<p64>:real32]) * SLICE(xmm2_16, real32, 0)) * SLICE(xmm2_16, real32, 0)) * SLICE(xmm2_16, real32, 0)) @ 000011A5 : word128)
-=======
-T_103: (in (g_r2078 - (((real32) xmm0 * g_r2074) * (real32) xmm2_16) * (real32) xmm2_16) * (real32) xmm2_16 @ 00000000 : real32)
-  Class: Eq_103
-  DataType: real32
-  OrigDataType: real32
 T_104: (in SEQ(0<96>, (Mem5[0x0000000000002078<p64>:real32] - ((SLICE(xmm0, real32, 0) * Mem5[0x0000000000002074<p64>:real32]) * SLICE(xmm2_16, real32, 0)) * SLICE(xmm2_16, real32, 0)) * SLICE(xmm2_16, real32, 0)) @ 000011A5 : word128)
->>>>>>> ae157181
   Class: Eq_79
   DataType: word128
   OrigDataType: word128
@@ -593,7 +565,7 @@
   Class: Eq_113
   DataType: real32
   OrigDataType: real32
-T_119: (in g_r207C / sqrtf((real32) xmm0) @ 00000000 : real32)
+T_119: (in 1.0F / sqrtf((real32) xmm0) @ 00000000 : real32)
   Class: Eq_119
   DataType: real32
   OrigDataType: real32
@@ -629,7 +601,7 @@
   Class: Eq_127
   DataType: real32
   OrigDataType: real32
-T_128: (in g_r207C / __fsqrt(xmm0) @ 00000000 : real32)
+T_128: (in 1.0F / __fsqrt(xmm0) @ 00000000 : real32)
   Class: Eq_128
   DataType: real32
   OrigDataType: real32
