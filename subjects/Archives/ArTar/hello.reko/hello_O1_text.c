// hello_O1_text.c
// Generated by decompiling hello_O1
// using Reko decompiler version 0.10.2.0.

#include "hello_O1.h"

// 0000000000001080: void _start(Register (ptr64 Eq_n) rdx, Stack word32 dwArg00)
void _start(void (* rdx)(), word32 dwArg00)
{
	__align((char *) fp + 8);
	__libc_start_main(&g_t11E0, (int32) qwArg00, (char *) fp + 8, &g_t1280, &g_t12E0, rdx, fp);
	__hlt();
}

// 00000000000010B0: void deregister_tm_clones()
// Called from:
//      __do_global_dtors_aux
void deregister_tm_clones()
{
	if (0x4048 == 0x4048 || _ITM_deregisterTMCloneTable == null)
		return;
	_ITM_deregisterTMCloneTable();
}

// 00000000000010E0: void register_tm_clones()
// Called from:
//      frame_dummy
void register_tm_clones()
{
	Eq_n rsi_n = 0x4048 - 0x4048;
	if ((rsi_n >>u 0x3F) + (rsi_n >> 0x03) >> 0x01 == 0x00 || _ITM_registerTMCloneTable == null)
		return;
	_ITM_registerTMCloneTable();
}

// 0000000000001120: void __do_global_dtors_aux()
void __do_global_dtors_aux()
{
	if (g_b4048 != 0x00)
		return;
	if (__cxa_finalize != 0x00)
	{
		word64 rax_n;
		__cxa_finalize();
	}
	deregister_tm_clones();
	g_b4048 = 0x01;
}

// 0000000000001160: void frame_dummy()
// Called from:
//      __libc_csu_init
void frame_dummy()
{
	register_tm_clones();
}

// 0000000000001169: Register word128 Q_rsqrt(Register word128 xmm0, Stack int32 dwArg00)
// Called from:
//      main
word128 Q_rsqrt(word128 xmm0, int32 dwArg00)
{
	word128 xmm2_n = (word128) (0x5F3759DF - (word32) (SEQ(dwArg00, (real32) xmm0) >> 0x01));
<<<<<<< HEAD
	uint128 xmm1_n = (uint128) 1.5F;
	return SEQ(SLICE(xmm1_n, word96, 32), ((real32) xmm1_n - (((real32) xmm0 * 0.5F) * (real32) xmm2_n) * (real32) xmm2_n) * (real32) xmm2_n);
=======
	return SEQ(0, (g_r2078 - (((real32) xmm0 * g_r2074) * (real32) xmm2_n) * (real32) xmm2_n) * (real32) xmm2_n);
>>>>>>> ae157181
}

// 00000000000011A6: Register word128 lib_rsqrt(Register word128 xmm0)
// Called from:
//      main
word128 lib_rsqrt(word128 xmm0)
{
<<<<<<< HEAD
	if ((real32) xmm0 < 0.0F)
	{
		sqrtf();
		uint128 xmm1_n = (uint128) 1.0F;
		return SEQ(SLICE(xmm1_n, word96, 32), (real32) xmm1_n / (real32) xmm0);
	}
	else
	{
		real32 v9_n = __fsqrt(xmm0);
		uint128 xmm1_n = (uint128) 1.0F;
		return SEQ(SLICE(xmm1_n, word96, 32), (real32) xmm1_n / v9_n);
	}
=======
	if ((real32) xmm0 >= 0.0F)
		return SEQ(0, g_r207C / __fsqrt(xmm0));
	sqrtf((real32) xmm0);
	return SEQ(0, g_r207C / sqrtf((real32) xmm0));
>>>>>>> ae157181
}

// 00000000000011E0: void main(Register (ptr64 Eq_n) rsi)
void main(struct Eq_n * rsi)
{
	printf("Hello %s, I'm inside an archive.\n", rsi->ptr0008);
	puts("Inverse square root computation.");
	char * rdi_n = rsi->ptr0010;
	word128 xmm0_n = SEQ(0, strtof(rdi_n, null));
	real32 rLoc10_n = strtof(rdi_n, null);
	real32 rLoc0C_n = (real32) Q_rsqrt(xmm0_n, dwLoc20);
	real32 rLoc10_n = (real32) lib_rsqrt(SEQ(0, rLoc10_n));
	printf("    Quick:   %g\n", (real64) rLoc0C_n);
	printf("    Library: %g\n", (real64) rLoc10_n);
}

// 0000000000001280: void __libc_csu_init(Register word64 rdx, Register word64 rsi, Register word32 edi)
void __libc_csu_init(word64 rdx, word64 rsi, word32 edi)
{
	word32 edi = (word32) rdi;
	_init();
	int64 rbp_n = 0x3DE0 - 0x3DD8;
	if (rbp_n >> 0x03 != 0x00)
	{
		Eq_n rbx_n = 0x00;
		do
		{
			(*((char *) g_a3DD8 + rbx_n * 0x08))();
			rbx_n = (word64) rbx_n.u1 + 1;
		} while (rbp_n >> 0x03 != rbx_n);
	}
}

// 00000000000012E0: void __libc_csu_fini()
void __libc_csu_fini()
{
}
<|MERGE_RESOLUTION|>--- conflicted
+++ resolved
@@ -61,12 +61,7 @@
 word128 Q_rsqrt(word128 xmm0, int32 dwArg00)
 {
 	word128 xmm2_n = (word128) (0x5F3759DF - (word32) (SEQ(dwArg00, (real32) xmm0) >> 0x01));
-<<<<<<< HEAD
-	uint128 xmm1_n = (uint128) 1.5F;
-	return SEQ(SLICE(xmm1_n, word96, 32), ((real32) xmm1_n - (((real32) xmm0 * 0.5F) * (real32) xmm2_n) * (real32) xmm2_n) * (real32) xmm2_n);
-=======
-	return SEQ(0, (g_r2078 - (((real32) xmm0 * g_r2074) * (real32) xmm2_n) * (real32) xmm2_n) * (real32) xmm2_n);
->>>>>>> ae157181
+	return SEQ(0, (1.5F - (((real32) xmm0 * 0.5F) * (real32) xmm2_n) * (real32) xmm2_n) * (real32) xmm2_n);
 }
 
 // 00000000000011A6: Register word128 lib_rsqrt(Register word128 xmm0)
@@ -74,25 +69,10 @@
 //      main
 word128 lib_rsqrt(word128 xmm0)
 {
-<<<<<<< HEAD
-	if ((real32) xmm0 < 0.0F)
-	{
-		sqrtf();
-		uint128 xmm1_n = (uint128) 1.0F;
-		return SEQ(SLICE(xmm1_n, word96, 32), (real32) xmm1_n / (real32) xmm0);
-	}
-	else
-	{
-		real32 v9_n = __fsqrt(xmm0);
-		uint128 xmm1_n = (uint128) 1.0F;
-		return SEQ(SLICE(xmm1_n, word96, 32), (real32) xmm1_n / v9_n);
-	}
-=======
 	if ((real32) xmm0 >= 0.0F)
-		return SEQ(0, g_r207C / __fsqrt(xmm0));
+		return SEQ(0, 1.0F / __fsqrt(xmm0));
 	sqrtf((real32) xmm0);
-	return SEQ(0, g_r207C / sqrtf((real32) xmm0));
->>>>>>> ae157181
+	return SEQ(0, 1.0F / sqrtf((real32) xmm0));
 }
 
 // 00000000000011E0: void main(Register (ptr64 Eq_n) rsi)
