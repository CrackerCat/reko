--- conflicted
+++ resolved
@@ -5,7 +5,6 @@
 #include "redir.h"
 
 <anonymous> g_tFFFFFFFF;
-<<<<<<< HEAD
 int32 g_dw0004;
 FILE * g_ptr01C4;
 Eq_2331 g_t0695;
@@ -36,18 +35,12 @@
 	};
 Eq_8 g_t410000;
 Eq_2087 g_t10000000 = 
-=======
-word32 g_dw01C4;
-Eq_3066 g_t0695;
-Eq_2883 g_t10000000 = 
->>>>>>> cef137a8
 	{
 		&g_ptr10000860,
 		0,
 		0,
 		&g_tFFFFFFFF,
 	};
-<<<<<<< HEAD
 Eq_2149 g_t10000010 = 
 	{
 		0
@@ -57,13 +50,6 @@
 int32 g_dw1000001C = 204800;
 Eq_2402 g_t10000020 = 0;
 Eq_2331 g_t10000024 = 
-=======
-int32 g_dw10000014 = 0;
-int32 g_dw10000018 = 4;
-int32 g_dw1000001C = 204800;
-int32 g_dw10000020 = 0;
-Eq_3066 g_t10000024 = 
->>>>>>> cef137a8
 	{
 		
 		{
@@ -82,7 +68,6 @@
 		0x000000C8,
 		47,
 	};
-<<<<<<< HEAD
 char * g_a100007E0[] = 
 	{
 	};
@@ -109,25 +94,4 @@
 		0
 	};
 word32 g_dw100107A0;
-=======
-word32 g_a100007E0[] = 
-	{
-	};
-<anonymous> * g_ptr10000860 = null;
-struct Eq_2883 * g_ptr10000878 = &g_t10000000;
-ptr32 g_ptr1000087C = 0x00400000;
-ptr32 g_ptr10000880 = 0x00410000;
-int8 ** g_ptr100008A0 = &g_ptr10000AAC;
-int32 * g_ptr100008C0 = &g_dw10000014;
-int32 * g_ptr100008F4 = &g_dw10000018;
-int32 * g_ptr1000090C = &g_dw10000020;
-word32 * g_ptr10000914 = &g_dw01C4;
-word32 (* g_ptr100009C8)[] = &g_a100007E0;
-word32 * g_ptr10000A20 = &g_dw10000AA8;
-int32 * g_ptr10000A28 = &g_dw1000001C;
-struct Eq_3066 * g_ptr10000A40 = &g_t10000024;
-uint16 (** g_ptr10000A6C)[] = null;
-word32 g_dw10000AA8 = 0x00000000;
-int8 * g_ptr10000AAC = null;
->>>>>>> cef137a8
 <anonymous> * g_ptr100107F8;
