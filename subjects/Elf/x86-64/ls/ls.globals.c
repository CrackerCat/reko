--- conflicted
+++ resolved
@@ -6,41 +6,25 @@
 
 word32 g_dwFFBED370;
 word64 g_qw0001;
-Eq_2728 g_t000A;
-Eq_3848 g_t0020;
-Eq_3848 g_t003A;
+Eq_2717 g_t000A;
+Eq_3876 g_t0020;
+Eq_3876 g_t003A;
 char g_b0065;
-<<<<<<< HEAD
-Eq_1610 g_t4021F0 = Unexpected function type (fn void ((ptr64 void)))
+Eq_1606 g_t4021F0 = Unexpected function type (fn void ((ptr64 void)))
 ;
-Eq_1609 g_t402640 = Unexpected function type (fn (ptr64 void) (int32))
+Eq_1605 g_t402640 = Unexpected function type (fn (ptr64 void) (int32))
 ;
-Eq_4187 g_t4028C0 = Unexpected function type (fn int32 (int32, (ptr64 (ptr64 char)), (ptr64 (ptr64 char))))
+Eq_4209 g_t4028C0 = Unexpected function type (fn int32 (int32, (ptr64 (ptr64 char)), (ptr64 (ptr64 char))))
 ;
 <anonymous> g_t404990 = <code>;
 int32 g_dw4049D0 = -2614295;
 Eq_51 g_t40A200 = Unexpected function type (fn void ((ptr64 void)))
-=======
-Eq_1173 g_t4021F0 = Unexpected function type (fn void ((ptr64 void)))
-;
-Eq_1172 g_t402640 = Unexpected function type (fn (ptr64 void) (int32))
-;
-Eq_3431 g_t4028C0 = Unexpected function type (fn int32 (int32, (ptr64 (ptr64 char)), (ptr64 (ptr64 char))))
-;
-Eq_49 g_t40A200 = Unexpected function type (fn void ((ptr64 void)))
->>>>>>> 6409f92e
 ;
 <anonymous> g_t40AC70 = <code>;
 <anonymous> g_t410800 = <code>;
-<<<<<<< HEAD
-Eq_4190 g_t411E60 = Unexpected function type (fn void ())
+Eq_4212 g_t411E60 = Unexpected function type (fn void ())
 ;
-Eq_4191 g_t411ED0 = Unexpected function type (fn void ())
-=======
-Eq_3434 g_t411E60 = Unexpected function type (fn void ())
-;
-Eq_3435 g_t411ED0 = Unexpected function type (fn void ())
->>>>>>> 6409f92e
+Eq_4213 g_t411ED0 = Unexpected function type (fn void ())
 ;
 <anonymous> * g_a411F40[] = 
 	{
@@ -53,14 +37,7 @@
 	{
 	};
 char g_str412C95[] = "sort_files";
-<<<<<<< HEAD
 char g_str412CA0[] = "posix-";
-=======
-Eq_3260 g_t412CA0 = 
-	{
-		'p'
-	};
->>>>>>> 6409f92e
 char g_str412CA7[] = "main";
 word32 g_a412CC0[13] = 
 	{
@@ -79,7 +56,7 @@
 		0x00000000,
 	};
 word32 g_dw412CF0 = 0x00000000;
-Eq_21499 g_a412D00[] = 
+Eq_21475 g_a412D00[] = 
 	{
 	};
 word32 g_a412EC0[] = 
@@ -103,17 +80,13 @@
 word32 g_a413010[] = 
 	{
 	};
-<<<<<<< HEAD
 Eq_8 g_a413040[] = 
 	{
 	};
 Eq_1088 g_t413080 = 
-=======
-Eq_792 g_t413080 = 
->>>>>>> 6409f92e
-	{
-	};
-Eq_21489 g_a4135E0[] = 
+	{
+	};
+Eq_21465 g_a4135E0[] = 
 	{
 	};
 word32 g_a4136B0[] = 
@@ -149,96 +122,42 @@
 char g_str415BC8[] = "abcdfghiklmnopqrstuvw:xABCDFGHI:LNQRST:UXZ1";
 char g_str415C58[] = "sizeof (struct dev_ino) <= __extension__ ({ struct obstack const *__o = (&dev_ino_obstack); (unsigned) (__o->next_free - __o->object_base); })";
 char g_str415D68[] = "hash_get_n_entries (active_dir_set) == 0";
-<<<<<<< HEAD
 char g_str415E6A[] = "POSIX";
 int32 g_dw415EE0 = 0;
 Eq_17 g_t415EF4 = 
-=======
-byte g_b415E6A = 0x50;
-Eq_11543 g_t415EE0 = 
-	{
-		
-		{
-			0.0F
-		},
-		
-		{
-			
-			{
-				0x00, 0x00, 0x80, 0x3F, 0xCD, 0xCC, 0x4C, 0x3F, 0xF4, 0xFD, 0xB4, 0x3F, 0x00, 0x00, 0x00, 0x00, 
-			}
-		},
-		
-		{
-			
-			{
-				0xCD, 0xCC, 0x4C, 0x3F, 0xF4, 0xFD, 0xB4, 0x3F, 0x00, 0x00, 0x00, 0x00, 0xCD, 0xCC, 0xCC, 0x3D, 
-			}
-		},
-		
-		{
-			1.414F
-		},
-	};
-Eq_11553 g_t415EF4 = 
->>>>>>> 6409f92e
 	{
 		
 		{
 			0xCD, 0xCC, 0xCC, 0x3D, 0x66, 0x66, 0x66, 0x3F, 0xCD, 0xCC, 0x8C, 0x3F, 0x00, 0x00, 0x00, 0x00, 
 		}
 	};
-<<<<<<< HEAD
 Eq_16 g_t415EF8 = 
-=======
-Eq_11549 g_t415EF8 = 
->>>>>>> 6409f92e
 	{
 		
 		{
 			0x66, 0x66, 0x66, 0x3F, 0xCD, 0xCC, 0x8C, 0x3F, 0x00, 0x00, 0x00, 0x00, 0x00, 0x00, 0x80, 0x3F, 
 		}
 	};
-<<<<<<< HEAD
-Eq_13009 g_t415EFC = 
+Eq_13012 g_t415EFC = 
 	{
 		1.1F
 	};
-Eq_13018 g_t415F00 = 
+Eq_13021 g_t415F00 = 
 	{
 		0.0F
 	};
 Eq_18 g_t415F04 = 
-=======
-Eq_11570 g_t415EFC = 
-	{
-		1.1F
-	};
-Eq_11576 g_t415F00 = 
-	{
-		0.0F
-	};
-Eq_11589 g_t415F04 = 
->>>>>>> 6409f92e
 	{
 		
 		{
 			0x00, 0x00, 0x80, 0x3F, 0x00, 0x00, 0x80, 0x5F, 0x00, 0x00, 0x00, 0x5F, 0x00, 0x00, 0x00, 0x00, 
 		}
 	};
-<<<<<<< HEAD
-Eq_13293 g_t415F08 = 
+Eq_13296 g_t415F08 = 
 	{
 		1.844674e+19F
 	};
-Eq_13293 g_t415F0C = 
-=======
-Eq_11855 g_t415F08 = 
-	{
-		1.844674e+19F
-	};
-Eq_11855 g_t415F0C = 
->>>>>>> 6409f92e
+Eq_13296 g_t415F0C = 
 	{
 		9.223372e+18F
 	};
@@ -249,14 +168,10 @@
 ui32 g_a415F50[] = 
 	{
 	};
-<<<<<<< HEAD
 Eq_8 g_a415F60[] = 
 	{
 	};
-Eq_15057 g_t415F84 = 
-=======
-Eq_14220 g_t415F84 = 
->>>>>>> 6409f92e
+Eq_15060 g_t415F84 = 
 	{
 		10.0F
 	};
@@ -311,11 +226,7 @@
 	};
 word64 g_qw61A3F0 = 0x0000000000000001;
 byte * g_ptr61A3F8 = &g_b413C07;
-<<<<<<< HEAD
-struct Eq_3545 g_t61A400 = 
-=======
-struct Eq_2848 g_t61A400 = 
->>>>>>> 6409f92e
+struct Eq_3530 g_t61A400 = 
 	{
 		
 		{
@@ -327,11 +238,7 @@
 		},
 	};
 word64 g_qw61A408 = 0x0000000000000000;
-<<<<<<< HEAD
-struct Eq_3545 g_t61A410 = 
-=======
-struct Eq_2848 g_t61A410 = 
->>>>>>> 6409f92e
+struct Eq_3530 g_t61A410 = 
 	{
 		
 		{
@@ -342,11 +249,7 @@
 			4273972
 		},
 	};
-<<<<<<< HEAD
-struct Eq_3545 g_t61A420 = 
-=======
-struct Eq_2848 g_t61A420 = 
->>>>>>> 6409f92e
+struct Eq_3530 g_t61A420 = 
 	{
 		
 		{
@@ -362,11 +265,7 @@
 	{
 		4275215
 	};
-<<<<<<< HEAD
-struct Eq_3545 g_t61A550 = 
-=======
-struct Eq_2848 g_t61A550 = 
->>>>>>> 6409f92e
+struct Eq_3530 g_t61A550 = 
 	{
 		
 		{
@@ -377,7 +276,7 @@
 			4275275
 		},
 	};
-Eq_426 g_t61A560 = 
+Eq_420 g_t61A560 = 
 	{
 		1
 	};
@@ -385,46 +284,19 @@
 byte g_b61A569 = 0x01;
 char g_b61A56A = '?';
 word32 g_dw61A56C = 0x00000001;
-<<<<<<< HEAD
 uint64 g_qw61A570 = 0x0000000000415DF8;
-ptr64 g_ptr61A578 = 0x0000000000409E40;
 word32 g_dw61A580 = 0x00000001;
 Eq_8 g_t61A5D8 = 
-=======
-word32 g_dw61A580 = 0x00000001;
-Eq_18624 g_t61A5A0 = 
-	{
-		0x00000006,
-		0x00000000,
-		
-		{
-			false
-		},
-		
-		{
-			false
-		},
-	};
-Eq_14 g_t61A5D8 = 
->>>>>>> 6409f92e
 	{
 		6399456
 	};
 word64 g_qw61A5E0 = 0x0000000000000100;
 word64 g_qw61A5E8 = 0x000000000061B220;
-<<<<<<< HEAD
-Eq_18806 g_t61A5F0 = 
+Eq_18786 g_t61A5F0 = 
 	{
 		1
 	};
-Eq_17395 g_t61A600 = 
-=======
-Eq_18636 g_t61A5F0 = 
-	{
-		1
-	};
-Eq_17747 g_t61A600 = 
->>>>>>> 6409f92e
+Eq_17438 g_t61A600 = 
 	{
 		&g_strC34C00
 	};
@@ -450,7 +322,7 @@
 	{
 		0
 	};
-Eq_1606 g_t61AF00 = 
+Eq_1602 g_t61AF00 = 
 	{
 	};
 word64 g_qw61AF10 = 0x0000000000000000;
@@ -458,39 +330,19 @@
 	{
 		0
 	};
-<<<<<<< HEAD
 int64 g_qw61AF20 = 0;
-Eq_1606 g_t61AF60 = 
+Eq_1602 g_t61AF60 = 
 	{
 	};
 Eq_8 g_t61AF78 = 
-=======
-up64 g_qw61A748 = 0x0000000000000000;
-Eq_1169 g_t61AF00 = 
-	{
-	};
-word64 g_qw61AF10 = 0x0000000000000000;
-struct Eq_1834 * g_ptr61AF18 = null;
-int64 g_qw61AF20 = 0;
-Eq_1169 g_t61AF60 = 
->>>>>>> 6409f92e
-	{
-		0
-	};
-<<<<<<< HEAD
+	{
+		0
+	};
 word64 * g_ptr61AF80 = null;
-Eq_1606 g_t61AFC0 = 
+Eq_1602 g_t61AFC0 = 
 	{
 	};
 Eq_8 g_t61B018 = 
-=======
-union Eq_2142 * g_ptr61AF78 = null;
-up64 g_qw61AF80 = 0x0000000000000000;
-Eq_1169 g_t61AFC0 = 
-	{
-	};
-Eq_2142 g_t61B018 = 
->>>>>>> 6409f92e
 	{
 		0
 	};
@@ -516,7 +368,6 @@
 	};
 byte g_b61B0D0 = 0x00;
 uint64 g_qw61B0D8 = 0x0000000000000000;
-<<<<<<< HEAD
 Eq_8 g_t61B0E0 = 
 	{
 		0
@@ -525,10 +376,6 @@
 	{
 		0
 	};
-=======
-struct Eq_2315 * g_ptr61B0E0 = null;
-struct Eq_2315 * g_ptr61B0E8 = null;
->>>>>>> 6409f92e
 byte g_b61B0F0 = 0x00;
 Eq_8 g_t61B0F8 = 
 	{
@@ -558,7 +405,7 @@
 up32 g_dw61B12C = 0x00000000;
 byte g_b61B130 = 0x00;
 word32 g_dw61B134 = 0x00000000;
-Eq_426 g_t61B138 = 
+Eq_420 g_t61B138 = 
 	{
 		0
 	};
@@ -570,7 +417,7 @@
 word32 g_dw61B148 = 0x00000000;
 word32 g_dw61B14C = 0x00000000;
 up32 g_dw61B150 = 0x00000000;
-Eq_4717 g_t61B154 = 
+Eq_4743 g_t61B154 = 
 	{
 		0
 	};
@@ -649,5 +496,5 @@
 		0
 	};
 char g_strC34C00[];
-Eq_2728 g_tC34C10;
-Eq_2728 g_tC34C50;
+Eq_2717 g_tC34C10;
+Eq_2717 g_tC34C50;
