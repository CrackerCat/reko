--- conflicted
+++ resolved
@@ -22,15 +22,9 @@
 // SymbolicIn:
 
 l00013A:
-<<<<<<< HEAD
-	Data19[0x0001:byte] = Data[0x0001:byte] & 0xBF
-	Data19[0x01] = 0x00014A
+	Data21[0x0001:byte] = Data[0x0001:byte] & 0xBF
+	Data21[0x01] = 0x00014A
 	fn00000E(TABLAT, 0x0000, 0x000000)
-=======
-	Mem20[0x0001:byte] = Data[0x0001:byte] & 0xBF
-	Stack[0x01] = 0x00014A
-	fn00000E(0x0000, 0x000000)
->>>>>>> 6409f92e
 // DataOut:
 // DataOut (flags):
 // SymbolicIn:
