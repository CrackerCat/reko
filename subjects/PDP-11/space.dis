--- conflicted
+++ resolved
@@ -10073,7 +10073,6 @@
 // SymbolicIn: sp:<invalid> r4:<invalid> r2:<invalid> r5:<invalid> r0:0x474C r1:r0 + 0x0006 -16(fp):<invalid> -14(fp):0x099E -12(fp):<invalid> -10(fp):r2 -8(fp):r0 -6(fp):r1 -4(fp):r4 -2(fp):r5
 
 l46BA:
-<<<<<<< HEAD
 	word16 r2_141
 	word16 r4_142
 	word16 r0_143 = fn474C(r0 + 0x0006, r2_258, r3, r4_132, out r2_141, out r4_142)
@@ -10093,54 +10092,11 @@
 	word16 r3_162
 	word16 pc_163
 	byte ZC_164
-	bcuiposr0 None_165
+	bcuisposr0 None_165
 	call Mem128[(r4_142 << 1) + 0x46C4:word16] (retsize: 4; depth: 4 FPU: 2;)
 		uses: C_120,N_83,None,NZ_136,NZV_126,NZVC_145,pc,r0_143,r1_133,r2_141,r3,r4_144,r5_135,sp_78,V_138,wLoc02_4,wLoc04_7,wLoc06_10,wLoc08_13,wLoc0A_16,wLoc0C_79,wLoc0E_140,Z_137,ZC
 		defs: C_157,N_158,None_165,NZ_151,NZV_161,NZVC_160,pc_163,r0_155,r1_154,r2_156,r3_162,r4_153,r5_150,sp_149,V_152,Z_159,ZC_164
 	return r0_155
-=======
-	word16 sp_144
-	word16 r5_145
-	byte NZ_146
-	bool V_147
-	word16 r4_148
-	word16 r1_149
-	word16 r0_150
-	word16 r2_151
-	bool C_152
-	bool N_153
-	bool Z_154
-	byte NZVC_155
-	byte NZV_156
-	word16 r3_157
-	word16 pc_158
-	byte ZC_159
-	bcuisposr0 None_160
-	call 0x474C (retsize: 2; depth: 2 FPU: 2;)
-		uses: C_120,N_83,None,NZ_136,NZV_126,NZVC_124,pc,r0_134,r1_133,r2_65,r3,r4_132,r5_135,sp_78,V_138,wLoc02_4,wLoc04_7,wLoc06_10,wLoc08_13,wLoc0A_16,wLoc0C_79,wLoc0E_140,Z_137,ZC
-		defs: C_152,N_153,None_160,NZ_146,NZV_156,NZVC_155,pc_158,r0_150,r1_149,r2_151,r3_157,r4_148,r5_145,sp_144,V_147,Z_154,ZC_159
-	word16 sp_163
-	word16 r5_164
-	byte NZ_165
-	bool V_166
-	word16 r4_167
-	word16 r1_168
-	word16 r0_169
-	word16 r2_170
-	bool C_171
-	bool N_172
-	bool Z_173
-	byte NZVC_174
-	byte NZV_175
-	word16 r3_176
-	word16 pc_177
-	byte ZC_178
-	bcuisposr0 None_179
-	call Mem128[(r4_148 << 1) + 0x46C4:word16] (retsize: 4; depth: 4 FPU: 2;)
-		uses: C_152,N_153,None_160,NZ_146,NZV_156,NZVC_162,pc_158,r0_150,r1_149,r2_151,r3_157,r4_161,r5_145,sp_144,V_147,wLoc02_4,wLoc04_7,wLoc06_10,wLoc08_13,wLoc0A_16,wLoc0C_79,wLoc0E_140,Z_154,ZC_159
-		defs: C_171,N_172,None_179,NZ_165,NZV_175,NZVC_174,pc_177,r0_169,r1_168,r2_170,r3_176,r4_167,r5_164,sp_163,V_166,Z_173,ZC_178
-	return r0_169
->>>>>>> 39677e8f
 // DataOut: pc r0 r2 r3 r4 r5 sp
 // DataOut (flags): 
 // SymbolicIn: sp:<invalid> r4:<invalid> r2:<invalid> r5:<invalid> r0:<invalid> r1:r0 + 0x0006 -16(fp):<invalid> -14(fp):0x099E -12(fp):<invalid> -10(fp):r2 -8(fp):r0 -6(fp):r1 -4(fp):r4 -2(fp):r5
